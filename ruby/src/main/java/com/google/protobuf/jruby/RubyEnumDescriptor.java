--- conflicted
+++ resolved
@@ -128,13 +128,6 @@
   @JRubyMethod
   public IRubyObject options(ThreadContext context) {
     RubyDescriptorPool pool = (RubyDescriptorPool) RubyDescriptorPool.generatedPool(null, null);
-<<<<<<< HEAD
-    RubyDescriptor enumOptionsDescriptor = (RubyDescriptor) pool.lookup(context, context.runtime.newString("google.protobuf.EnumOptions"));
-    RubyClass enumOptionsClass = (RubyClass) enumOptionsDescriptor.msgclass(context);
-    RubyMessage msg = (RubyMessage) enumOptionsClass.newInstance(context, Block.NULL_BLOCK);
-    return msg.decodeBytes(context, msg, CodedInputStream.newInstance(descriptor.getOptions().toByteString().toByteArray()), /*freeze*/ true);
-  }
-=======
     RubyDescriptor enumOptionsDescriptor =
         (RubyDescriptor)
             pool.lookup(context, context.runtime.newString("google.protobuf.EnumOptions"));
@@ -148,7 +141,6 @@
         true);
   }
 
->>>>>>> ae1f2b7e
   public boolean isValidValue(ThreadContext context, IRubyObject value) {
     EnumValueDescriptor enumValue;
 
