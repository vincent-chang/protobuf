--- conflicted
+++ resolved
@@ -110,12 +110,6 @@
   @JRubyMethod
   public IRubyObject options(ThreadContext context) {
     RubyDescriptorPool pool = (RubyDescriptorPool) RubyDescriptorPool.generatedPool(null, null);
-<<<<<<< HEAD
-    RubyDescriptor fileOptionsDescriptor = (RubyDescriptor) pool.lookup(context, context.runtime.newString("google.protobuf.FileOptions"));
-    RubyClass fileOptionsClass = (RubyClass) fileOptionsDescriptor.msgclass(context);
-    RubyMessage msg = (RubyMessage) fileOptionsClass.newInstance(context, Block.NULL_BLOCK);
-    return msg.decodeBytes(context, msg, CodedInputStream.newInstance(fileDescriptor.getOptions().toByteString().toByteArray()), /*freeze*/ true);
-=======
     RubyDescriptor fileOptionsDescriptor =
         (RubyDescriptor)
             pool.lookup(context, context.runtime.newString("google.protobuf.FileOptions"));
@@ -127,7 +121,6 @@
         CodedInputStream.newInstance(
             fileDescriptor.getOptions().toByteString().toByteArray()), /*freeze*/
         true);
->>>>>>> ae1f2b7e
   }
 
   private static RubyClass cFileDescriptor;
