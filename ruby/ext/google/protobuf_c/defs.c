--- conflicted
+++ resolved
@@ -234,22 +234,6 @@
 }
 
 // Decode and return a frozen instance of a Descriptor Option for the given pool
-<<<<<<< HEAD
-static VALUE decode_options(VALUE self, const char *option_type, int size, const char *bytes, VALUE descriptor_pool) {
-  VALUE options_rb = rb_ivar_get(self, options_instancevar_interned);
-  if (options_rb!= Qnil) {
-    return options_rb;
-  }
-
-  static const char * prefix = "google.protobuf.";
-  char fullname[/*strlen(prefix)*/ 16 + /*strln(longest option type supported e.g. "MessageOptions")*/ 14 + /*null terminator*/1];
-
-  snprintf(fullname, sizeof(fullname), "%s%s", prefix, option_type);
-  const upb_MessageDef* msgdef = upb_DefPool_FindMessageByName(
-    ruby_to_DescriptorPool(descriptor_pool)->symtab,
-    fullname
-  );
-=======
 static VALUE decode_options(VALUE self, const char* option_type, int size,
                             const char* bytes, VALUE descriptor_pool) {
   VALUE options_rb = rb_ivar_get(self, options_instancevar_interned);
@@ -266,7 +250,6 @@
   snprintf(fullname, sizeof(fullname), "%s%s", prefix, option_type);
   const upb_MessageDef* msgdef = upb_DefPool_FindMessageByName(
       ruby_to_DescriptorPool(descriptor_pool)->symtab, fullname);
->>>>>>> ae1f2b7e
   if (!msgdef) {
     rb_raise(rb_eRuntimeError, "Cannot find %s in DescriptorPool", option_type);
   }
@@ -435,13 +418,6 @@
  */
 static VALUE Descriptor_options(VALUE _self) {
   Descriptor* self = ruby_to_Descriptor(_self);
-<<<<<<< HEAD
-  const google_protobuf_MessageOptions* opts = upb_MessageDef_Options(self->msgdef);
-  upb_Arena* arena = upb_Arena_New();
-  size_t size;
-  char* serialized = google_protobuf_MessageOptions_serialize(opts, arena, &size);
-  VALUE message_options = decode_options(_self, "MessageOptions", size, serialized, self->descriptor_pool);
-=======
   const google_protobuf_MessageOptions* opts =
       upb_MessageDef_Options(self->msgdef);
   upb_Arena* arena = upb_Arena_New();
@@ -450,7 +426,6 @@
       google_protobuf_MessageOptions_serialize(opts, arena, &size);
   VALUE message_options = decode_options(_self, "MessageOptions", size,
                                          serialized, self->descriptor_pool);
->>>>>>> ae1f2b7e
   upb_Arena_Free(arena);
   return message_options;
 }
@@ -578,12 +553,8 @@
   upb_Arena* arena = upb_Arena_New();
   size_t size;
   char* serialized = google_protobuf_FileOptions_serialize(opts, arena, &size);
-<<<<<<< HEAD
-  VALUE file_options = decode_options(_self, "FileOptions", size, serialized, self->descriptor_pool);
-=======
   VALUE file_options = decode_options(_self, "FileOptions", size, serialized,
                                       self->descriptor_pool);
->>>>>>> ae1f2b7e
   upb_Arena_Free(arena);
   return file_options;
 }
@@ -954,13 +925,6 @@
  */
 static VALUE FieldDescriptor_options(VALUE _self) {
   FieldDescriptor* self = ruby_to_FieldDescriptor(_self);
-<<<<<<< HEAD
-  const google_protobuf_FieldOptions* opts = upb_FieldDef_Options(self->fielddef);
-  upb_Arena* arena = upb_Arena_New();
-  size_t size;
-  char* serialized = google_protobuf_FieldOptions_serialize(opts, arena, &size);
-  VALUE field_options = decode_options(_self, "FieldOptions", size, serialized, self->descriptor_pool);
-=======
   const google_protobuf_FieldOptions* opts =
       upb_FieldDef_Options(self->fielddef);
   upb_Arena* arena = upb_Arena_New();
@@ -968,7 +932,6 @@
   char* serialized = google_protobuf_FieldOptions_serialize(opts, arena, &size);
   VALUE field_options = decode_options(_self, "FieldOptions", size, serialized,
                                        self->descriptor_pool);
->>>>>>> ae1f2b7e
   upb_Arena_Free(arena);
   return field_options;
 }
@@ -1097,13 +1060,6 @@
  */
 static VALUE OneOfDescriptor_options(VALUE _self) {
   OneofDescriptor* self = ruby_to_OneofDescriptor(_self);
-<<<<<<< HEAD
-  const google_protobuf_OneofOptions* opts = upb_OneofDef_Options(self->oneofdef);
-  upb_Arena* arena = upb_Arena_New();
-  size_t size;
-  char* serialized = google_protobuf_OneofOptions_serialize(opts, arena, &size);
-  VALUE oneof_options = decode_options(_self, "OneofOptions", size, serialized, self->descriptor_pool);
-=======
   const google_protobuf_OneofOptions* opts =
       upb_OneofDef_Options(self->oneofdef);
   upb_Arena* arena = upb_Arena_New();
@@ -1111,7 +1067,6 @@
   char* serialized = google_protobuf_OneofOptions_serialize(opts, arena, &size);
   VALUE oneof_options = decode_options(_self, "OneofOptions", size, serialized,
                                        self->descriptor_pool);
->>>>>>> ae1f2b7e
   upb_Arena_Free(arena);
   return oneof_options;
 }
@@ -1304,12 +1259,8 @@
   upb_Arena* arena = upb_Arena_New();
   size_t size;
   char* serialized = google_protobuf_EnumOptions_serialize(opts, arena, &size);
-<<<<<<< HEAD
-  VALUE enum_options = decode_options(_self, "EnumOptions", size, serialized, self->descriptor_pool);
-=======
   VALUE enum_options = decode_options(_self, "EnumOptions", size, serialized,
                                       self->descriptor_pool);
->>>>>>> ae1f2b7e
   upb_Arena_Free(arena);
   return enum_options;
 }
