--- conflicted
+++ resolved
@@ -987,13 +987,8 @@
   const upb_ExtensionRegistry* extreg =
       upb_DefPool_ExtensionRegistry(upb_FileDef_Pool(file));
   upb_DecodeStatus status =
-<<<<<<< HEAD
-      upb_Decode(RSTRING_PTR(data), RSTRING_LEN(data), (upb_Message*)msg->msg,
+      upb_Decode(bytes, size, (upb_Message*)msg->msg,
                  upb_MessageDef_MiniTable(msg->msgdef), extreg, options,
-=======
-      upb_Decode(bytes, size, (upb_Message*)msg->msg,
-                 upb_MessageDef_MiniTable(msg->msgdef), NULL, options,
->>>>>>> 1c86a90d
                  Arena_get(msg->arena));
   if (status != kUpb_DecodeStatus_Ok) {
     rb_raise(cParseError, "Error occurred during parsing");
