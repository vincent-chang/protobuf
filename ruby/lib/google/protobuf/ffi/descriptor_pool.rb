# Protocol Buffers - Google's data interchange format
# Copyright 2022 Google Inc.  All rights reserved.
#
# Use of this source code is governed by a BSD-style
# license that can be found in the LICENSE file or at
# https://developers.google.com/open-source/licenses/bsd

module Google
  module Protobuf
    class FFI
      # DefPool
<<<<<<< HEAD
      attach_function :add_serialized_file,   :upb_DefPool_AddFile,            [:DefPool, :FileDescriptorProto, Status.by_ref], :FileDef
      attach_function :free_descriptor_pool,  :upb_DefPool_Free,               [:DefPool], :void
      attach_function :create_descriptor_pool,:upb_DefPool_New,                [], :DefPool
      attach_function :get_extension_registry,:upb_DefPool_ExtensionRegistry,  [:DefPool],  :ExtensionRegistry
      attach_function :lookup_enum,           :upb_DefPool_FindEnumByName,     [:DefPool, :string], EnumDescriptor
      attach_function :lookup_extension,      :upb_DefPool_FindExtensionByName,[:DefPool, :string], FieldDescriptor
      attach_function :lookup_msg,            :upb_DefPool_FindMessageByName,  [:DefPool, :string], Descriptor

        # FileDescriptorProto
      attach_function :parse,                 :FileDescriptorProto_parse, [:binary_string, :size_t], :FileDescriptorProto
=======
      attach_function :add_serialized_file,   :upb_DefPool_AddFile,           [:DefPool, :FileDescriptorProto, Status.by_ref], :FileDef
      attach_function :free_descriptor_pool,  :upb_DefPool_Free,              [:DefPool], :void
      attach_function :create_descriptor_pool,:upb_DefPool_New,               [], :DefPool
      attach_function :lookup_enum,           :upb_DefPool_FindEnumByName,    [:DefPool, :string], EnumDescriptor
      attach_function :lookup_msg,            :upb_DefPool_FindMessageByName, [:DefPool, :string], Descriptor
      # FileDescriptorProto
      attach_function :parse,                 :FileDescriptorProto_parse,     [:binary_string, :size_t, Internal::Arena], :FileDescriptorProto
>>>>>>> 34b0dea1
    end
    class DescriptorPool
      attr :descriptor_pool
      attr_accessor :descriptor_class_by_def

      def initialize
        @descriptor_pool = ::FFI::AutoPointer.new(Google::Protobuf::FFI.create_descriptor_pool, Google::Protobuf::FFI.method(:free_descriptor_pool))
        @descriptor_class_by_def = {}

        # Should always be the last expression of the initializer to avoid
        # leaking references to this object before construction is complete.
        Google::Protobuf::OBJECT_CACHE.try_add @descriptor_pool.address, self
      end

      def add_serialized_file(file_contents)
        # Allocate memory sized to file_contents
        memBuf = ::FFI::MemoryPointer.new(:char, file_contents.bytesize)
        # Insert the data
        memBuf.put_bytes(0, file_contents)
        temporary_arena = Google::Protobuf::FFI.create_arena
        file_descriptor_proto = Google::Protobuf::FFI.parse memBuf, file_contents.bytesize, temporary_arena
        raise ArgumentError.new("Unable to parse FileDescriptorProto") if file_descriptor_proto.null?

        status = Google::Protobuf::FFI::Status.new
        file_descriptor = Google::Protobuf::FFI.add_serialized_file @descriptor_pool, file_descriptor_proto, status
        if file_descriptor.null?
          raise TypeError.new("Unable to build file to DescriptorPool: #{Google::Protobuf::FFI.error_message(status)}")
        else
          @descriptor_class_by_def[file_descriptor.address] = FileDescriptor.new file_descriptor, self
        end
      end

      def lookup name
        Google::Protobuf::FFI.lookup_msg(@descriptor_pool, name) ||
          Google::Protobuf::FFI.lookup_enum(@descriptor_pool, name) ||
          Google::Protobuf::FFI.lookup_extension(@descriptor_pool, name)
      end

      def self.generated_pool
        @@generated_pool ||= DescriptorPool.new
      end

      private

      # Implementation details below are subject to breaking changes without
      # warning and are intended for use only within the gem.

      def get_file_descriptor file_def
        return nil if file_def.null?
        @descriptor_class_by_def[file_def.address] ||= FileDescriptor.new(file_def, self)
      end
    end
  end
end<|MERGE_RESOLUTION|>--- conflicted
+++ resolved
@@ -9,7 +9,6 @@
   module Protobuf
     class FFI
       # DefPool
-<<<<<<< HEAD
       attach_function :add_serialized_file,   :upb_DefPool_AddFile,            [:DefPool, :FileDescriptorProto, Status.by_ref], :FileDef
       attach_function :free_descriptor_pool,  :upb_DefPool_Free,               [:DefPool], :void
       attach_function :create_descriptor_pool,:upb_DefPool_New,                [], :DefPool
@@ -19,16 +18,7 @@
       attach_function :lookup_msg,            :upb_DefPool_FindMessageByName,  [:DefPool, :string], Descriptor
 
         # FileDescriptorProto
-      attach_function :parse,                 :FileDescriptorProto_parse, [:binary_string, :size_t], :FileDescriptorProto
-=======
-      attach_function :add_serialized_file,   :upb_DefPool_AddFile,           [:DefPool, :FileDescriptorProto, Status.by_ref], :FileDef
-      attach_function :free_descriptor_pool,  :upb_DefPool_Free,              [:DefPool], :void
-      attach_function :create_descriptor_pool,:upb_DefPool_New,               [], :DefPool
-      attach_function :lookup_enum,           :upb_DefPool_FindEnumByName,    [:DefPool, :string], EnumDescriptor
-      attach_function :lookup_msg,            :upb_DefPool_FindMessageByName, [:DefPool, :string], Descriptor
-      # FileDescriptorProto
       attach_function :parse,                 :FileDescriptorProto_parse,     [:binary_string, :size_t, Internal::Arena], :FileDescriptorProto
->>>>>>> 34b0dea1
     end
     class DescriptorPool
       attr :descriptor_pool
