#!/usr/bin/ruby

# basic_test_pb.rb is in the same directory as this test.
$LOAD_PATH.unshift(File.expand_path(File.dirname(__FILE__)))

require 'basic_test_pb'
require 'common_tests'
require 'google/protobuf'
require 'json'
require 'test/unit'

# ------------- generated code --------------

module BasicTest
  pool = Google::Protobuf::DescriptorPool.new
  pool.build do
    add_message "BadFieldNames" do
      optional :dup, :int32, 1
      optional :class, :int32, 2
    end
  end

  BadFieldNames = pool.lookup("BadFieldNames").msgclass

# ------------ test cases ---------------

  class MessageContainerTest < Test::Unit::TestCase
    # Required by CommonTests module to resolve proto3 proto classes used in tests.
    def proto_module
      ::BasicTest
    end
    include CommonTests

    def test_issue_8311_crash
      Google::Protobuf::DescriptorPool.generated_pool.build do
        add_file("inner.proto", :syntax => :proto3) do
          add_message "Inner" do
            # Removing either of these fixes the segfault.
            optional :foo, :string, 1
            optional :bar, :string, 2
          end
        end
      end

      Google::Protobuf::DescriptorPool.generated_pool.build do
        add_file("outer.proto", :syntax => :proto3) do
          add_message "Outer" do
            repeated :inners, :message, 1, "Inner"
          end
        end
      end

      outer = ::Google::Protobuf::DescriptorPool.generated_pool.lookup("Outer").msgclass

      outer.new(
          inners: []
      )['inners'].to_s

      assert_raises Google::Protobuf::TypeError do
        outer.new(
            inners: [nil]
        ).to_s
      end
    end

    def test_issue_8559_crash
      msg = TestMessage.new
      msg.repeated_int32 = ::Google::Protobuf::RepeatedField.new(:int32, [1, 2, 3])

      # https://github.com/jruby/jruby/issues/6818 was fixed in JRuby 9.3.0.0
      if cruby_or_jruby_9_3_or_higher?
        GC.start(full_mark: true, immediate_sweep: true)
      end
      TestMessage.encode(msg)
    end

    def test_issue_9440
      msg = HelloRequest.new
      msg.id = 8
      assert_equal 8, msg.id
      msg.version = '1'
      assert_equal 8, msg.id
    end

    def test_issue_9507
      pool = Google::Protobuf::DescriptorPool.new
      pool.build do
        add_message "NpeMessage" do
          optional :type, :enum, 1, "TestEnum"
          optional :other, :string, 2
        end
        add_enum "TestEnum" do
          value :Something, 0
        end
      end

      msgclass = pool.lookup("NpeMessage").msgclass

      m = msgclass.new(
        other: "foo"      # must be set, but can be blank
      )

      begin
        encoded = msgclass.encode(m)
      rescue java.lang.NullPointerException
        flunk "NPE rescued"
      end
      decoded = msgclass.decode(encoded)
      decoded.inspect
      decoded.to_proto
    end

    def test_has_field
      m = TestSingularFields.new
      refute m.has_singular_msg?
      m.singular_msg = TestMessage2.new
      assert m.has_singular_msg?
      assert TestSingularFields.descriptor.lookup('singular_msg').has?(m)

      m = OneofMessage.new
      refute m.has_my_oneof?
      refute m.has_a?
      m.a = "foo"
      assert m.has_my_oneof?
      assert m.has_a?
      assert_true OneofMessage.descriptor.lookup('a').has?(m)

      m = TestSingularFields.new
      assert_raises NoMethodError do
        m.has_singular_int32?
      end
      assert_raises ArgumentError do
        TestSingularFields.descriptor.lookup('singular_int32').has?(m)
      end

      assert_raises NoMethodError do
        m.has_singular_string?
      end
      assert_raises ArgumentError do
        TestSingularFields.descriptor.lookup('singular_string').has?(m)
      end

      assert_raises NoMethodError do
        m.has_singular_bool?
      end
      assert_raises ArgumentError do
        TestSingularFields.descriptor.lookup('singular_bool').has?(m)
      end

      m = TestMessage.new
      assert_raises NoMethodError do
        m.has_repeated_msg?
      end
      assert_raises ArgumentError do
        TestMessage.descriptor.lookup('repeated_msg').has?(m)
      end
    end

    def test_no_presence
      m = TestSingularFields.new

      # Explicitly setting to zero does not cause anything to be serialized.
      m.singular_int32 = 0
      assert_empty TestSingularFields.encode(m)
      # Explicitly setting to a non-zero value *does* cause serialization.
      m.singular_int32 = 1
      refute_empty TestSingularFields.encode(m)
      m.singular_int32 = 0
      assert_empty TestSingularFields.encode(m)
    end

    def test_set_clear_defaults
      m = TestSingularFields.new

      m.singular_int32 = -42
      assert_equal( -42, m.singular_int32 )
      m.clear_singular_int32
      assert_equal 0, m.singular_int32

      m.singular_int32 = 50
      assert_equal 50, m.singular_int32
      TestSingularFields.descriptor.lookup('singular_int32').clear(m)
      assert_equal 0, m.singular_int32

      m.singular_string = "foo bar"
      assert_equal "foo bar", m.singular_string
      m.clear_singular_string
      assert_empty m.singular_string
      m.singular_string = "foo"
      assert_equal "foo", m.singular_string
      TestSingularFields.descriptor.lookup('singular_string').clear(m)
      assert_empty m.singular_string
      m.singular_msg = TestMessage2.new(:foo => 42)
      assert_equal TestMessage2.new(:foo => 42), m.singular_msg
      assert m.has_singular_msg?
      m.clear_singular_msg
      assert_nil m.singular_msg
      refute m.has_singular_msg?

      m.singular_msg = TestMessage2.new(:foo => 42)
      assert_equal TestMessage2.new(:foo => 42), m.singular_msg
      TestSingularFields.descriptor.lookup('singular_msg').clear(m)
      assert_nil m.singular_msg
    end

    def test_import_proto2
      m = TestMessage.new
      refute m.has_optional_proto2_submessage?
      m.optional_proto2_submessage = ::FooBar::Proto2::TestImportedMessage.new
      assert m.has_optional_proto2_submessage?
      assert TestMessage.descriptor.lookup('optional_proto2_submessage').has?(m)

      m.clear_optional_proto2_submessage
      refute m.has_optional_proto2_submessage?
    end

    def test_clear_repeated_fields
      m = TestMessage.new

      m.repeated_int32.push(1)
      assert_equal [1], m.repeated_int32
      m.clear_repeated_int32
      assert_empty m.repeated_int32
      m.repeated_int32.push(1)
      assert_equal [1], m.repeated_int32
      TestMessage.descriptor.lookup('repeated_int32').clear(m)
      assert_empty m.repeated_int32
      m = OneofMessage.new
      m.a = "foo"
      assert_equal "foo", m.a
      assert m.has_my_oneof?
      assert_equal :a, m.my_oneof
      m.clear_a
      refute m.has_my_oneof?

      m.a = "foobar"
      assert m.has_my_oneof?
      m.clear_my_oneof
      refute m.has_my_oneof?

      m.a = "bar"
      assert_equal "bar", m.a
      assert m.has_my_oneof?
      OneofMessage.descriptor.lookup('a').clear(m)
      refute m.has_my_oneof?
    end

    def test_initialization_map_errors
      e = assert_raises ArgumentError do
        TestMessage.new(:hello => "world")
      end
      assert_match(/hello/, e.message)

      e = assert_raises ArgumentError do
        MapMessage.new(:map_string_int32 => "hello")
      end
      assert_equal "Expected Hash object as initializer value for map field 'map_string_int32' (given String).", e.message
      e = assert_raises ArgumentError do
        TestMessage.new(:repeated_uint32 => "hello")
      end
      assert_equal "Expected array as initializer value for repeated field 'repeated_uint32' (given String).", e.message
    end

    def test_map_field
      m = MapMessage.new
      assert_empty m.map_string_int32.to_h
      assert_empty m.map_string_msg.to_h

      m = MapMessage.new(
        :map_string_int32 => {"a" => 1, "b" => 2},
        :map_string_msg => {"a" => TestMessage2.new(:foo => 1),
                            "b" => TestMessage2.new(:foo => 2)},
        :map_string_enum => {"a" => :A, "b" => :B})
      assert_equal ["a", "b"], m.map_string_int32.keys.sort
      assert_equal 1, m.map_string_int32["a"]
      assert_equal 2, m.map_string_msg["b"].foo
      assert_equal :A, m.map_string_enum["a"]
      m.map_string_int32["c"] = 3
      assert_equal 3, m.map_string_int32["c"]
      m.map_string_msg["c"] = TestMessage2.new(:foo => 3)
      assert_equal TestMessage2.new(:foo => 3), m.map_string_msg["c"]
      m.map_string_msg.delete("b")
      m.map_string_msg.delete("c")
      assert_equal({ "a" => TestMessage2.new(:foo => 1).to_h }, m.map_string_msg.to_h)
      assert_raises Google::Protobuf::TypeError do
        m.map_string_msg["e"] = TestMessage.new # wrong value type
      end
      # ensure nothing was added by the above
      assert_equal({ "a" => TestMessage2.new(:foo => 1).to_h }, m.map_string_msg.to_h)
      m.map_string_int32 = Google::Protobuf::Map.new(:string, :int32)
      assert_raises Google::Protobuf::TypeError do
        m.map_string_int32 = Google::Protobuf::Map.new(:string, :int64)
      end
      assert_raises Google::Protobuf::TypeError do
        m.map_string_int32 = {}
      end

      assert_raises Google::Protobuf::TypeError do
        m = MapMessage.new(:map_string_int32 => { 1 => "I am not a number" })
      end
    end

    def test_map_field_with_symbol
      m = MapMessage.new
      assert_empty m.map_string_int32.to_h
      assert_empty m.map_string_msg.to_h

      m = MapMessage.new(
        :map_string_int32 => {a: 1, "b" => 2},
        :map_string_msg => {a: TestMessage2.new(:foo => 1),
                            b: TestMessage2.new(:foo => 10)})
      assert_equal 1, m.map_string_int32[:a]
      assert_equal 2, m.map_string_int32[:b]
      assert_equal 10, m.map_string_msg[:b].foo
    end

    def test_map_inspect
      m = MapMessage.new(
        :map_string_int32 => {"a" => 1, "b" => 2},
        :map_string_msg => {"a" => TestMessage2.new(:foo => 1),
                            "b" => TestMessage2.new(:foo => 2)},
        :map_string_enum => {"a" => :A, "b" => :B})

      # JRuby doesn't keep consistent ordering so check for either version
      expected_a = "<BasicTest::MapMessage: map_string_int32: {\"b\"=>2, \"a\"=>1}, map_string_msg: {\"b\"=><BasicTest::TestMessage2: foo: 2>, \"a\"=><BasicTest::TestMessage2: foo: 1>}, map_string_enum: {\"b\"=>:B, \"a\"=>:A}>"
      expected_b = "<BasicTest::MapMessage: map_string_int32: {\"a\"=>1, \"b\"=>2}, map_string_msg: {\"a\"=><BasicTest::TestMessage2: foo: 1>, \"b\"=><BasicTest::TestMessage2: foo: 2>}, map_string_enum: {\"a\"=>:A, \"b\"=>:B}>"
      inspect_result = m.inspect
      assert_includes [expected_a, expected_b], inspect_result
    end

    def test_map_corruption
      # This pattern led to a crash in a previous version of upb/protobuf.
      m = MapMessage.new(map_string_int32: { "aaa" => 1 })
      m.map_string_int32['podid'] = 2
      m.map_string_int32['aaa'] = 3
    end

    def test_map_wrappers
      run_asserts = ->(m) {
        assert_equal 2.0, m.map_double[0].value
        assert_equal 4.0, m.map_float[0].value
        assert_equal 3, m.map_int32[0].value
        assert_equal 4, m.map_int64[0].value
        assert_equal 5, m.map_uint32[0].value
        assert_equal 6, m.map_uint64[0].value
        assert m.map_bool[0].value
        assert_equal 'str', m.map_string[0].value
        assert_equal 'fun', m.map_bytes[0].value
      }

      m = proto_module::Wrapper.new(
        map_double: {0 => Google::Protobuf::DoubleValue.new(value: 2.0)},
        map_float: {0 => Google::Protobuf::FloatValue.new(value: 4.0)},
        map_int32: {0 => Google::Protobuf::Int32Value.new(value: 3)},
        map_int64: {0 => Google::Protobuf::Int64Value.new(value: 4)},
        map_uint32: {0 => Google::Protobuf::UInt32Value.new(value: 5)},
        map_uint64: {0 => Google::Protobuf::UInt64Value.new(value: 6)},
        map_bool: {0 => Google::Protobuf::BoolValue.new(value: true)},
        map_string: {0 => Google::Protobuf::StringValue.new(value: 'str')},
        map_bytes: {0 => Google::Protobuf::BytesValue.new(value: 'fun')},
      )

      run_asserts.call(m)
      serialized = proto_module::Wrapper::encode(m)
      m2 = proto_module::Wrapper::decode(serialized)
      run_asserts.call(m2)

      # Test the case where we are serializing directly from the parsed form
      # (before anything lazy is materialized).
      m3 = proto_module::Wrapper::decode(serialized)
      serialized2 = proto_module::Wrapper::encode(m3)
      m4 = proto_module::Wrapper::decode(serialized2)
      run_asserts.call(m4)

      # Test that the lazy form compares equal to the expanded form.
      m5 = proto_module::Wrapper::decode(serialized2)
      assert_equal m5, m
    end

    def test_map_wrappers_with_default_values
      run_asserts = ->(m) {
        assert_equal 0.0, m.map_double[0].value
        assert_equal 0.0, m.map_float[0].value
        assert_equal 0, m.map_int32[0].value
        assert_equal 0, m.map_int64[0].value
        assert_equal 0, m.map_uint32[0].value
        assert_equal 0, m.map_uint64[0].value
        refute m.map_bool[0].value
        assert_empty m.map_string[0].value
        assert_empty m.map_bytes[0].value
      }

      m = proto_module::Wrapper.new(
        map_double: {0 => Google::Protobuf::DoubleValue.new(value: 0.0)},
        map_float: {0 => Google::Protobuf::FloatValue.new(value: 0.0)},
        map_int32: {0 => Google::Protobuf::Int32Value.new(value: 0)},
        map_int64: {0 => Google::Protobuf::Int64Value.new(value: 0)},
        map_uint32: {0 => Google::Protobuf::UInt32Value.new(value: 0)},
        map_uint64: {0 => Google::Protobuf::UInt64Value.new(value: 0)},
        map_bool: {0 => Google::Protobuf::BoolValue.new(value: false)},
        map_string: {0 => Google::Protobuf::StringValue.new(value: '')},
        map_bytes: {0 => Google::Protobuf::BytesValue.new(value: '')},
      )

      run_asserts.call(m)
      serialized = proto_module::Wrapper::encode(m)
      m2 = proto_module::Wrapper::decode(serialized)
      run_asserts.call(m2)

      # Test the case where we are serializing directly from the parsed form
      # (before anything lazy is materialized).
      m3 = proto_module::Wrapper::decode(serialized)
      serialized2 = proto_module::Wrapper::encode(m3)
      m4 = proto_module::Wrapper::decode(serialized2)
      run_asserts.call(m4)

      # Test that the lazy form compares equal to the expanded form.
      m5 = proto_module::Wrapper::decode(serialized2)
      assert_equal m5, m
    end

    def test_map_wrappers_with_no_value
      run_asserts = ->(m) {
        assert_equal 0.0, m.map_double[0].value
        assert_equal 0.0, m.map_float[0].value
        assert_equal 0, m.map_int32[0].value
        assert_equal 0, m.map_int64[0].value
        assert_equal 0, m.map_uint32[0].value
        assert_equal 0, m.map_uint64[0].value
        refute m.map_bool[0].value
        assert_empty m.map_string[0].value
        assert_empty m.map_bytes[0].value
      }

      m = proto_module::Wrapper.new(
        map_double: {0 => Google::Protobuf::DoubleValue.new()},
        map_float: {0 => Google::Protobuf::FloatValue.new()},
        map_int32: {0 => Google::Protobuf::Int32Value.new()},
        map_int64: {0 => Google::Protobuf::Int64Value.new()},
        map_uint32: {0 => Google::Protobuf::UInt32Value.new()},
        map_uint64: {0 => Google::Protobuf::UInt64Value.new()},
        map_bool: {0 => Google::Protobuf::BoolValue.new()},
        map_string: {0 => Google::Protobuf::StringValue.new()},
        map_bytes: {0 => Google::Protobuf::BytesValue.new()},
      )
      run_asserts.call(m)

      serialized = proto_module::Wrapper::encode(m)
      m2 = proto_module::Wrapper::decode(serialized)
      run_asserts.call(m2)

      # Test the case where we are serializing directly from the parsed form
      # (before anything lazy is materialized).
      m3 = proto_module::Wrapper::decode(serialized)
      serialized2 = proto_module::Wrapper::encode(m3)
      m4 = proto_module::Wrapper::decode(serialized2)
      run_asserts.call(m4)
    end

    def test_concurrent_decoding
      o = Outer.new
      o.items[0] = Inner.new
      raw = Outer.encode(o)

      thds = 2.times.map do
        Thread.new do
          100000.times do
            assert_equal o, Outer.decode(raw)
          end
        end
      end
      thds.map(&:join)
    end

    def test_map_encode_decode
      m = MapMessage.new(
        :map_string_int32 => {"a" => 1, "b" => 2},
        :map_string_msg => {"a" => TestMessage2.new(:foo => 1),
                            "b" => TestMessage2.new(:foo => 2)},
        :map_string_enum => {"a" => :A, "b" => :B})
      m2 = MapMessage.decode(MapMessage.encode(m))
      assert_equal m, m2
      m3 = MapMessageWireEquiv.decode(MapMessage.encode(m))
      assert_equal 2, m3.map_string_int32.length
      kv = {}
      m3.map_string_int32.map { |msg| kv[msg.key] = msg.value }
      assert_equal({"a" => 1, "b" => 2}, kv)
      kv = {}
      m3.map_string_msg.map { |msg| kv[msg.key] = msg.value }
      assert_equal({"a" => TestMessage2.new(:foo => 1),
                    "b" => TestMessage2.new(:foo => 2)}, kv)
    end

    def test_protobuf_decode_json_ignore_unknown_fields
      m = TestMessage.decode_json({
        optional_string: "foo",
        not_in_message: "some_value"
      }.to_json, { ignore_unknown_fields: true })

      assert_equal "foo", m.optional_string
      e = assert_raises Google::Protobuf::ParseError do
        TestMessage.decode_json({ not_in_message: "some_value" }.to_json)
      end
      assert_match(/No such field: not_in_message/, e.message)
    end

    #def test_json_quoted_string
    #  m = TestMessage.decode_json(%q(
    #    "optionalInt64": "1",,
    #  }))
    #  puts(m)
    #  assert_equal 1, m.optional_int32
    #end

    def test_to_h
      m = TestMessage.new(:optional_bool => true, :optional_double => -10.100001, :optional_string => 'foo', :repeated_string => ['bar1', 'bar2'], :repeated_msg => [TestMessage2.new(:foo => 100)])
      expected_result = {
        :optional_bool=>true,
        :optional_bytes=>"",
        :optional_double=>-10.100001,
        :optional_enum=>:Default,
        :optional_float=>0.0,
        :optional_int32=>0,
        :optional_int64=>0,
        :optional_msg=>nil,
        :optional_msg2=>nil,
        :optional_proto2_submessage=>nil,
        :optional_string=>"foo",
        :optional_uint32=>0,
        :optional_uint64=>0,
        :repeated_bool=>[],
        :repeated_bytes=>[],
        :repeated_double=>[],
        :repeated_enum=>[],
        :repeated_float=>[],
        :repeated_int32=>[],
        :repeated_int64=>[],
        :repeated_msg=>[{:foo => 100}],
        :repeated_string=>["bar1", "bar2"],
        :repeated_uint32=>[],
        :repeated_uint64=>[]
      }
      assert_equal expected_result, m.to_h

      m = MapMessage.new(
        :map_string_int32 => {"a" => 1, "b" => 2},
        :map_string_msg => {"a" => TestMessage2.new(:foo => 1),
                            "b" => TestMessage2.new(:foo => 2)},
        :map_string_enum => {"a" => :A, "b" => :B})
      expected_result = {
        :map_string_int32 => {"a" => 1, "b" => 2},
        :map_string_msg => {"a" => {:foo => 1}, "b" => {:foo => 2}},
        :map_string_enum => {"a" => :A, "b" => :B}
      }
      assert_equal expected_result, m.to_h
    end


    def test_json_maps
      m = MapMessage.new(:map_string_int32 => {"a" => 1})
      expected = {mapStringInt32: {a: 1}, mapStringMsg: {}, mapStringEnum: {}}
      expected_preserve = {map_string_int32: {a: 1}, map_string_msg: {}, map_string_enum: {}}
      assert_equal expected, JSON.parse(MapMessage.encode_json(m, :emit_defaults=>true), :symbolize_names => true)

      json = MapMessage.encode_json(m, :preserve_proto_fieldnames => true, :emit_defaults=>true)
      assert_equal expected_preserve, JSON.parse(json, :symbolize_names => true)

      m2 = MapMessage.decode_json(MapMessage.encode_json(m))
      assert_equal m, m2
    end

    def test_json_maps_emit_defaults_submsg
      m = MapMessage.new(:map_string_msg => {"a" => TestMessage2.new(foo: 0)})
      expected = {mapStringInt32: {}, mapStringMsg: {a: {foo: 0}}, mapStringEnum: {}}

      actual = MapMessage.encode_json(m, :emit_defaults => true)

      assert_equal expected, JSON.parse(actual, :symbolize_names => true)
    end

    def test_json_emit_defaults_submsg
      m = TestSingularFields.new(singular_msg: proto_module::TestMessage2.new)

      expected = {
        singularInt32: 0,
        singularInt64: "0",
        singularUint32: 0,
        singularUint64: "0",
        singularBool: false,
        singularFloat: 0,
        singularDouble: 0,
        singularString: "",
        singularBytes: "",
        singularMsg: {},
        singularEnum: "Default",
      }

      actual = proto_module::TestMessage.encode_json(m, :emit_defaults => true)

      assert_equal expected, JSON.parse(actual, :symbolize_names => true)
    end

    def test_respond_to
      msg = MapMessage.new
      assert_respond_to msg, :map_string_int32
      refute_respond_to msg, :bacon
    end

    def test_file_descriptor
      file_descriptor = TestMessage.descriptor.file_descriptor
      refute_nil file_descriptor
      assert_equal "tests/basic_test.proto", file_descriptor.name
      assert_equal :proto3, file_descriptor.syntax

      file_descriptor = TestEnum.descriptor.file_descriptor
      refute_nil file_descriptor
      assert_equal "tests/basic_test.proto", file_descriptor.name
      assert_equal :proto3, file_descriptor.syntax
    end

    def test_map_freeze
      m = proto_module::MapMessage.new
      m.map_string_int32['a'] = 5
      m.map_string_msg['b'] = proto_module::TestMessage2.new

      m.map_string_int32.freeze
      m.map_string_msg.freeze

      assert m.map_string_int32.frozen?
      assert m.map_string_msg.frozen?

      assert_raises(FrozenError) { m.map_string_int32['foo'] = 1 }
      assert_raises(FrozenError) { m.map_string_msg['bar'] = proto_module::TestMessage2.new }
      assert_raises(FrozenError) { m.map_string_int32.delete('a') }
      assert_raises(FrozenError) { m.map_string_int32.clear }
    end

    def test_map_length
      m = proto_module::MapMessage.new
      assert_equal 0, m.map_string_int32.length
      assert_equal 0, m.map_string_msg.length
      assert_equal 0, m.map_string_int32.size
      assert_equal 0, m.map_string_msg.size

      m.map_string_int32['a'] = 1
      m.map_string_int32['b'] = 2
      m.map_string_msg['a'] = proto_module::TestMessage2.new
      assert_equal 2, m.map_string_int32.length
      assert_equal 1, m.map_string_msg.length
      assert_equal 2, m.map_string_int32.size
      assert_equal 1, m.map_string_msg.size
    end

    def test_string_with_singleton_class_enabled
      str = 'foobar'
      # NOTE: Accessing a singleton class of an object changes its low level class representation
      #       as far as the C API's CLASS_OF() method concerned, exposing the issue
      str.singleton_class
      m = proto_module::TestMessage.new(
        optional_string: str,
        optional_bytes: str
      )

      assert_equal str, m.optional_string
      assert_equal str, m.optional_bytes
    end

    def test_utf8
      m = proto_module::TestMessage.new(
        optional_string: "µpb",
      )
      m2 = proto_module::TestMessage.decode(proto_module::TestMessage.encode(m))
      assert_equal m2, m
    end

    def test_map_fields_respond_to? # regression test for issue 9202
      msg = proto_module::MapMessage.new
      assert_respond_to msg, :map_string_int32=
      msg.map_string_int32 = Google::Protobuf::Map.new(:string, :int32)
      assert_respond_to msg, :map_string_int32
      assert_equal( Google::Protobuf::Map.new(:string, :int32), msg.map_string_int32 )
      assert_respond_to msg, :clear_map_string_int32
      msg.clear_map_string_int32

      refute_respond_to msg, :has_map_string_int32?
      assert_raises NoMethodError do
        msg.has_map_string_int32?
      end
      refute_respond_to msg, :map_string_int32_as_value
      assert_raises NoMethodError do
        msg.map_string_int32_as_value
      end
      refute_respond_to msg, :map_string_int32_as_value=
      assert_raises NoMethodError do
        msg.map_string_int32_as_value = :boom
      end
    end

    def test_file_descriptor_options
      file_descriptor = TestMessage.descriptor.file_descriptor

      assert_instance_of Google::Protobuf::FileOptions, file_descriptor.options
      assert file_descriptor.options.deprecated
    end

    def test_descriptor_options
      descriptor = TestDeprecatedMessage.descriptor

      assert_instance_of Google::Protobuf::MessageOptions, descriptor.options
      assert descriptor.options.deprecated
    end

    def test_enum_descriptor_options
      enum_descriptor = TestDeprecatedEnum.descriptor

      assert_instance_of Google::Protobuf::EnumOptions, enum_descriptor.options
      assert enum_descriptor.options.deprecated
    end

    def test_oneof_descriptor_options
      descriptor = TestDeprecatedMessage.descriptor
      oneof_descriptor = descriptor.lookup_oneof("test_deprecated_message_oneof")
<<<<<<< HEAD
      assert_equal oneof_descriptor.options.class, Google::Protobuf::OneofOptions
      assert_equal "Custom option value", Test_option.get(oneof_descriptor.options)
      assert_equal "Custom option value", oneof_descriptor.options[Test_option]
=======

      assert_instance_of Google::Protobuf::OneofOptions, oneof_descriptor.options
>>>>>>> 1c86a90d
    end

    def test_options_deep_freeze
      descriptor = TestDeprecatedMessage.descriptor

      assert_raise FrozenError do
        descriptor.options.uninterpreted_option.push \
          Google::Protobuf::UninterpretedOption.new
      end
    end
  end

  def test_oneof_fields_respond_to? # regression test for issue 9202
    msg = proto_module::OneofMessage.new
    # `has_` prefix + "?" suffix actions should work for oneofs fields and members.
    assert msg.has_my_oneof?
    assert msg.respond_to? :has_my_oneof?
    assert_respond_to msg, :has_a?
    refute msg.has_a?
    assert_respond_to msg, :has_b?
    refute msg.has_b?
    assert_respond_to msg, :has_c?
    refute msg.has_c?
    assert_respond_to msg, :has_d?
    refute msg.has_d?
  end
end<|MERGE_RESOLUTION|>--- conflicted
+++ resolved
@@ -720,14 +720,10 @@
     def test_oneof_descriptor_options
       descriptor = TestDeprecatedMessage.descriptor
       oneof_descriptor = descriptor.lookup_oneof("test_deprecated_message_oneof")
-<<<<<<< HEAD
-      assert_equal oneof_descriptor.options.class, Google::Protobuf::OneofOptions
+
+      assert_instance_of Google::Protobuf::OneofOptions, oneof_descriptor.options
       assert_equal "Custom option value", Test_option.get(oneof_descriptor.options)
       assert_equal "Custom option value", oneof_descriptor.options[Test_option]
-=======
-
-      assert_instance_of Google::Protobuf::OneofOptions, oneof_descriptor.options
->>>>>>> 1c86a90d
     end
 
     def test_options_deep_freeze
@@ -736,6 +732,25 @@
       assert_raise FrozenError do
         descriptor.options.uninterpreted_option.push \
           Google::Protobuf::UninterpretedOption.new
+      end
+    end
+
+    def test_message_deep_freeze
+      message = TestDeprecatedMessage.new
+      skip unless message.methods(true).include? :internal_deep_freeze
+      nested_message_2 = TestMessage2.new
+
+      message.map_string_msg["message"] = TestMessage2.new
+      message.repeated_msg.push(TestMessage2.new)
+
+      message.send(:internal_deep_freeze)
+
+      assert_raise FrozenError do
+        message.map_string_msg["message"].foo = "bar"
+      end
+
+      assert_raise FrozenError do
+        message.repeated_msg[0].foo = "bar"
       end
     end
   end
