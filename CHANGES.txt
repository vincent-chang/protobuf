<<<<<<< HEAD
Unreleased Changes

  C++:
  * Enabled heterogeneous lookup for std::string keys in maps.
  * Improved the randomness of map ordering.

  Python:
  * Improved the error message when AttributeError is returned from __getattr__
    in EnumTypeWrapper.
=======
2020-05-26 version 3.12.2 (C++/Java/Python/PHP/Objective-C/C#/Ruby/JavaScript)

  C++
  * Simplified the template export macros to fix the build for mingw32. (#7539)

  Objective-C
  * Fix for the :protobuf_objc target in the Bazel BUILD file. (#7538)

2020-05-20 version 3.12.1 (C++/Java/Python/PHP/Objective-C/C#/Ruby/JavaScript)

  Ruby
  * Re-add binary gems for Ruby 2.3 and 2.4. These are EOL upstream, however
    many people still use them and dropping support will require more
    coordination.
>>>>>>> 678da4f7

2020-05-12 version 3.12.0 (C++/Java/Python/PHP/Objective-C/C#/Ruby/JavaScript)

  Protocol Compiler
  * [experimental] Singular, non-message typed fields in proto3 now support
    presence tracking. This is enabled by adding the "optional" field label and
    passing the --experimental_allow_proto3_optional flag to protoc.
    * For usage info, see docs/field_presence.md.
    * During this experimental phase, code generators should update to support
      proto3 presence, see docs/implementing_proto3_presence.md for instructions.
  * Allow duplicate symbol names when multiple descriptor sets are passed on
    the command-line, to match the behavior when multiple .proto files are passed.
  * Deterministic `protoc --descriptor_set_out` (#7175)

  C++
  * [experimental] Added proto3 presence support.
  * New descriptor APIs to support proto3 presence.
  * Enable Arenas by default on all .proto files.
  * Documented that users are not allowed to subclass Message or MessageLite.
  * Mark generated classes as final; inheriting from protos is strongly discouraged.
  * Add stack overflow protection for text format with unknown fields.
  * Add accessors for map key and value FieldDescriptors.
  * Add FieldMaskUtil::FromFieldNumbers().
  * MessageDifferencer: use ParsePartial() on Any fields so the diff does not
    fail when there are missing required fields.
  * ReflectionOps::Merge(): lookup messages in the right factory, if it can.
  * Added Descriptor::WellKnownTypes enum and Descriptor::well_known_type()
    accessor as an easier way of determining if a message is a Well-Known Type.
  * Optimized RepeatedField::Add() when it is used in a loop.
  * Made proto move/swap more efficient.
  * De-virtualize the GetArena() method in MessageLite.
  * Improves performance of json_stream_parser.cc by factor 1000 (#7230)
  * bug: #7076 undefine Windows OUT and OPTIONAL macros (#7087)
  * Fixed a bug in FieldDescriptor::DebugString() that would erroneously print
    an "optional" label for a field in a oneof.
  * Fix bug in parsing bool extensions that assumed they are always 1 byte.
  * Fix off-by-one error in FieldOptions::ByteSize() when extensions are present.
  * Clarified the comments to show an example of the difference between
    Descriptor::extension and DescriptorPool::FindAllExtensions.
  * Add a compiler option 'code_size' to force optimize_for=code_size on all
    protos where this is possible.

  Java
  * [experimental] Added proto3 presence support.
  * Mark java enum _VALUE constants as @Deprecated if the enum field is deprecated
  * reduce <clinit> size for enums with allow_alias set to true.
  * Sort map fields alphabetically by the field's key when printing textproto.
  * Fixed a bug in map sorting that appeared in -rc1 and -rc2 (#7508).
  * TextFormat.merge() handles Any as top level type.
  * Throw a descriptive IllegalArgumentException when calling
    getValueDescriptor() on enum special value UNRECOGNIZED instead of
    ArrayIndexOutOfBoundsException.
  * Fixed an issue with JsonFormat.printer() where setting printingEnumsAsInts()
    would override the configuration passed into includingDefaultValueFields().
  * Implement overrides of indexOf() and contains() on primitive lists returned
    for repeated fields to avoid autoboxing the list contents.
  * Add overload to FieldMaskUtil.fromStringList that accepts a descriptor.
  * [bazel] Move Java runtime/toolchains into //java (#7190)

  Python
  * [experimental] Added proto3 presence support.
  * [experimental] fast import protobuf module, only works with cpp generated code linked in.
  * Truncate 'float' fields to 4 bytes of precision in setters for pure-Python
    implementation (C++ extension was already doing this).
  * Fixed a memory leak in C++ bindings.
  * Added a deprecation warning when code tries to create Descriptor objects
    directly.
  * Fix unintended comparison between bytes and string in descriptor.py.
  * Avoid printing excess digits for float fields in TextFormat.
  * Remove Python 2.5 syntax compatibility from the proto compiler generated _pb2.py module code.
  * Drop 3.3, 3.4 and use single version docker images for all python tests (#7396)

  JavaScript
  * Fix js message pivot selection (#6813)

  PHP
  * Persistent Descriptor Pool (#6899)
  * Implement lazy loading of php class for proto messages (#6911)
  * Correct @return in Any.unpack docblock (#7089)
  * Ignore unknown enum value when ignore_unknown specified (#7455)

  Ruby
  * [experimental] Implemented proto3 presence for Ruby. (#7406)
  * Stop building binary gems for ruby <2.5 (#7453)
  * Fix for wrappers with a zero value (#7195)
  * Fix for JSON serialization of 0/empty-valued wrapper types (#7198)
  * Call "Class#new" over rb_class_new_instance in decoding (#7352)
  * Build extensions for Ruby 2.7 (#7027)
  * assigning 'nil' to submessage should clear the field. (#7397)

  C#
  * [experimental] Add support for proto3 presence fields in C# (#7382)
  * Mark GetOption API as obsolete and expose the "GetOptions()" method on descriptors instead (#7491)
  * Remove Has/Clear members for C# message fields in proto2 (#7429)
  * Enforce recursion depth checking for unknown fields (#7132)
  * Fix conformance test failures for Google.Protobuf (#6910)
  * Cleanup various bits of Google.Protobuf (#6674)
  * Fix latest ArgumentException for C# extensions (#6938)
  * Remove unnecessary branch from ReadTag (#7289)

  Objective-C
  * [experimental] ObjC Proto3 optional support (#7421)
  * Block subclassing of generated classes (#7124)
  * Use references to Obj C classes instead of names in descriptors. (#7026)
  * Revisit how the WKTs are bundled with ObjC. (#7173)

  Other
  * Add a proto_lang_toolchain for javalite (#6882)
  * [bazel] Update gtest and deprecate //external:{gtest,gtest_main} (#7237)
  * Add application note for explicit presence tracking. (#7390)
  * Howto doc for implementing proto3 presence in a code generator. (#7407)


2020-02-14 version 3.11.4 (C++/Java/Python/PHP/Objective-C/C#/Ruby/JavaScript)
  
  C#
  * Fix latest ArgumentException for C# extensions (#7188)
  * Enforce recursion depth checking for unknown fields (#7210)
  
  Ruby
  * Fix wrappers with a zero value (#7195)
  * Fix JSON serialization of 0/empty-valued wrapper types (#7198)

2020-01-31 version 3.11.3 (C++/Java/Python/PHP/Objective-C/C#/Ruby/JavaScript)

  C++
  * Add OUT and OPTIONAL to windows portability files (#7087)

  PHP
  * Refactored ulong to zend_ulong for php7.4 compatibility (#7147)
  * Call register_class before getClass from desc to fix segfault (#7077)
  

2019-12-10 version 3.11.2 (C++/Java/Python/PHP/Objective-C/C#/Ruby/JavaScript)

  PHP
  * Make c extension portable for php 7.4 (#6968)
  

2019-12-02 version 3.11.1 (C++/Java/Python/PHP/Objective-C/C#/Ruby/JavaScript)

  PHP
  * Extern declare protobuf_globals (#6946)


2019-11-19 version 3.11.0 (C++/Java/Python/PHP/Objective-C/C#/Ruby/JavaScript)

  C++
  * Make serialization method naming consistent
  * Make proto runtime + generated code free of deprecation warnings
  * Moved ShutdownProtobufLibrary() to message_lite.h.  For backward compatibility a declaration is still available in stubs/common.h, but users should prefer message_lite.h
  * Removed non-namespace macro EXPECT_OK()
  * Removed mathlimits.h from stubs in favor of using std::numeric_limits from C++11
  * Fixed bug in parser when ending on a group tag
  * Add a helper function to UnknownFieldSet to deal with the changing return value of message::unknown_fields()
  * Fix incorrect use of string_view iterators
  * Support direct pickling of nested messages
  * Skip extension tag validation for MessageSet if unknown dependencies are allowed
  * Updated deprecation macros to annotate deprecated code (#6612)
  * Remove conversion warning in MapEntryFuncs::ByteSizeLong (#6766)
  * Revert "Make shared libraries be able to link to MSVC static runtime libraries, so that VC runtime is not required." (#6914)

  Java
  * Remove the usage of MethodHandle, so that Android users prior to API version 26 can use protobuf-java
  * Publish ProGuard config for javalite
  * Fix for StrictMode disk read violation in ExtensionRegistryLite
  * Include part of the ByteString's content in its toString().
  * Include unknown fields when merging proto3 messages in Java lite builders

  Python
  * Add float_precision option in json format printer
  * Optionally print bytes fields as messages in unknown fields, if possible
  * FieldPath: fix testing IsSet on root path ''
  * Experimental code gen (fast import protobuf module) which only work with cpp generated code linked in

  JavaScript
  * Remove guard for Symbol iterator for jspb.Map

  PHP
  * Avoid too much overhead in layout_init (#6716)
  * Lazily Create Singular Wrapper Message (#6833)
  * Implement lazy loading of php class for proto messages (#6911)

  Ruby
  * Ruby lazy wrappers optimization (#6797)

  C#
  * (RepeatedField): Capacity property to resize the internal array (#6530)
  * Experimental proto2 support is now officially available (#4642, #5183, #5350, #5936)
  * Getting started doc: https://github.com/protocolbuffers/protobuf/blob/master/docs/csharp/proto2.md
  * Add length checks to ExtensionCollection (#6759)
  * Optimize parsing of some primitive and wrapper types (#6843)
  * Use 3 parameter Encoding.GetString for default string values (#6828)
  * Change _Extensions property to normal body rather than expression (#6856)

  Objective C
  * Fixed unaligned reads for 32bit arm with newer Xcode versions (#6678)


2019-09-03 version 3.10.0 (C++/Java/Python/PHP/Objective-C/C#/Ruby/JavaScript)

  C++
  * Switch the proto parser to the faster MOMI parser.
  * Properly escape Struct keys in the proto3 JSON serializer.
  * Fix crash on uninitialized map entries.
  * Informed the compiler of has-bit invariant to produce better code
  * Unused imports of files defining descriptor extensions will now be reported
  * Add proto2::util::RemoveSubranges to remove multiple subranges in linear time.
  * Added BaseTextGenerator::GetCurrentIndentationSize()
  * Made implicit weak fields compatible with the Apple linker
  * Support 32 bit values for ProtoStreamObjectWriter to Struct.
  * Removed the internal-only header coded_stream_inl.h and the internal-only methods defined there.
  * Enforced no SWIG wrapping of descriptor_database.h (other headers already had this restriction).
  * Implementation of the equivalent of the MOMI parser for serialization. This removes one of the two serialization routines, by making the fast array serialization routine completely general. SerializeToCodedStream can now be implemented in terms of the much much faster array serialization. The array serialization regresses slightly, but when array serialization is not possible this wins big. 
  * Do not convert unknown field name to snake case to accurately report error.
  * Fix a UBSAN warnings. (#6333)
  * Add podspec for C++ (#6404)
  * protoc: fix source code info location for missing label (#6436)
  * C++ Add move constructor for Reflection's SetString (#6477)

  Java
  * Call loadDescriptor outside of synchronized block to remove one possible source of deadlock.
  * Have oneof enums implement a separate interface (other than EnumLite) for clarity.
  * Opensource Android Memory Accessors
  * Update TextFormat to make use of the new TypeRegistry.
  * Support getFieldBuilder and getRepeatedFieldBuilder in ExtendableBuilder
  * Update JsonFormat to make use of the new TypeRegistry.
  * Add proguard config generator for GmmBenchmarkSuiteLite.
  * Change ProtobufArrayList to use Object[] instead of ArrayList for 5-10% faster parsing
  * Implement ProtobufArrayList.add(E) for 20% (5%-40%) faster overall protolite2 parsing
  * Make a copy of JsonFormat.TypeRegistry at the protobuf top level package. This will eventually replace JsonFormat.TypeRegistry.
  * Fix javadoc warnings in generated files (#6231)
  * Java: Add Automatic-Module-Name entries to the Manifest (#6568)

  Python
  * Add descriptor methods in descriptor_pool are deprecated.
  * Uses explicit imports to prevent multithread test failures in py3.
  * Added __delitem__ for Python extension dict
  * Update six version to 1.12.0 and fix legacy_create_init issue (#6391)

  JavaScript
  * Remove deprecated boolean option to getResultBase64String().
  * Fix sint64 zig-zag encoding.
  * Simplify hash64 string conversion to avoid DIGIT array. Should reduce overhead if these functions aren't used, and be more efficient by avoiding linear array searches.
  * Change the parameter types of binaryReaderFn in ExtensionFieldBinaryInfo to (number, ?, ?).
  * Create dates.ts and time_of_days.ts to mirror Java versions. This is a near-identical conversion of c.g.type.util.{Dates,TimeOfDays} respectively.
  * Migrate moneys to TypeScript.
  
  PHP
  * Fix incorrect leap day for Timestamp (#6696)
  * Initialize well known type values (#6713)

  Ruby
  * Fix scope resolution for Google namespace (#5878)
  * Support hashes for struct initializers (#5716)
  * Optimized away the creation of empty string objects. (#6502)
  * Roll forward Ruby upb changes now that protobuf Ruby build is fixed (#5866)
  * Optimized layout_mark() for Ruby (#6521)
  * Optimization for layout_init() (#6547)
  * Fix for GC of Ruby map frames. (#6533)
  * Fixed leap year handling by reworking upb_mktime() -> upb_timegm(). (#6695)
  
  Objective C
  * Remove OSReadLittle* due to alignment requirements (#6678)
  * Don't use unions and instead use memcpy for the type swaps. (#6672)

  Other
  * Override CocoaPods module to lowercase (#6464)


2019-06-28 version 3.9.0 (C++/Java/Python/PHP/Objective-C/C#/Ruby/JavaScript)

  C++
  * Optimize and simplify implementation of RepeatedPtrFieldBase
  * Don't create unnecessary unknown field sets.
  * Remove branch from accessors to repeated field element array.
  * Added delimited parse and serialize util.
  * Reduce size by not emitting constants for fieldnumbers
  * Fix a bug when comparing finite and infinite field values with explicit tolerances.
  * TextFormat::Parser should use a custom Finder to look up extensions by number if one is provided.
  * Add MessageLite::Utf8DebugString() to make MessageLite more compatible with Message.
  * Fail fast for better performance in DescriptorPool::FindExtensionByNumber() if descriptor has no defined extensions.
  * Adding the file name to help debug colliding extensions
  * Added FieldDescriptor::PrintableNameForExtension() and DescriptorPool::FindExtensionByPrintableName().
    The latter will replace Reflection::FindKnownExtensionByName().
  * Replace NULL with nullptr
  * Created a new Add method in repeated field that allows adding a range of elements all at once.
  * Enabled enum name-to-value mapping functions for C++ lite
  * Avoid dynamic initialization in descriptor.proto generated code
  * Move stream functions to MessageLite from Message.
  * Move all zero_copy_stream functionality to io_lite.
  * Do not create array of matched fields for simple repeated fields
  * Enabling silent mode by default to reduce make compilation noise. (#6237)

  Java
  * Expose TextFormat.Printer and make it configurable. Deprecate the static methods.
  * Library for constructing google.protobuf.Struct and google.protobuf.Value
  * Make OneofDescriptor extend GenericDescriptor.
  * Expose streamingness of service methods from MethodDescriptor.
  * Fix a bug where TextFormat fails to parse Any filed with > 1 embedded message sub-fields.
  * Establish consistent JsonFormat behavior for nulls in oneofs, regardless of order.
  * Update GSON version to 3.8.5. (#6268)
  * Add `protobuf_java_lite` Bazel target. (#6177)

  Python
  * Change implementation of Name() for enums that allow aliases in proto2 in Python
    to be in line with claims in C++ implementation (to return first value).
  * Explicitly say what field cannot be set when the new value fails a type check.
  * Duplicate register in descriptor pool will raise errors
  * Add __slots__ to all well_known_types classes, custom attributes are not allowed anymore.
  * text_format only present 8 valid digits for float fields by default

  JavaScript
  * Add Oneof enum to the list of goog.provide

  PHP
  * Make php message class final to avoid mocking. (#6277)
  * Rename get/setXXXValue to get/setXXXWrapper. (#6295)

  Ruby
  * Remove to_hash methods. (#6166)


2019-04-29 version 3.8.0 (C++/Java/Python/PHP/Objective-C/C#/Ruby/JavaScript)

  C++
  * Use std::atomic<int32> in case of myriad2 platform
  * Always declare enums to be int-sized
  * Added DebugString() and ShortDebugString() methods on MessageLite
  * Specialized different parse loop control flows
  * Make hasbits potentially in register. The or's start forming an obstacle because it's a read modify store on the same mem address on each iteration.
  * Move to an internal MACRO for parser validity checks.
  * Improve map parsing performance.
  * Make MergePartialFromCodedStream non virtual. This allows direct calls, potential inlining and is also a code health improvement
  * Add an overall limit to parse_context to prevent reading past it. This allows to remove a annoying level of indirection.
  * Fix a mistake, we shouldn't verify map key/value strings for utf8 in opt mode for proto2.
  * Further improvements to cut binary size.
  * Prepare to make MergePartialFromCodedStream non-virtual.
  * A report on some interesting behavior change in python (caused by b/27494216) made me realize there is a check that needs to be done in case the parse ended on a end group tag.
  * Add a note of caution to the comments around skip in CodedOutputStream.
  * Simplify end check.
  * Add overload for ParseMessage for MessageLite/Message types. If the explicit type is not known inlining won't help de-virtualizing the virtual call.
  * Reduce linker input. It turns out that ParseMessage is not inlined, producing  template instantiations that are used only once and save nothing but cost more.
  * Improve the parser.
  * [c++17] Changed proto2::RepeatedPtrField iterators to no longer derive from the deprecated std::iterator class.
  * Change the default value of case_insensitive_enum_parsing to false for JsonStringToMessage.
  * Add a warning if a field name doesn't match the style guide.
  * Fix TextFormat not round-trip correctly when float value is max float.
  * Added locationed info for some errors at compiler
  * Python reserved keywords are now working with getattr()/setattr() for most descriptors.
  * Added AllowUnknownField() in text_format
  * Append '_' to C++ reserved keywords for message, enum, extension
  * Fix MSVC warning C4244 in protobuf's parse_context.h.
  * Updating Iterators to be compatible with C++17 in MSVC.
  * Use capability annotation in mutex.h
  * Fix "UndefinedBehaviorSanitizer: cfi-bad-type"
  * CriticalSectionLock class as a lightweight replacement for std::mutex on Windows platforms.
  * Removed vestigial wire_format_lite_inl.h

  C#
  * Added System.Memory dependency.

  Java
  * Make Java protoc code generator ignore optimize_for LITE_RUNTIME. Users should instead use the Java lite protoc plugin.
  * Change Extension getMessageDefaultInstance() to return Message instead of MessageLite.
  * Prevent malicious input streams from leaking buffers for ByteString or ByteBuffer parsing.
  * Release new Javalite runtime.
  * Show warning in case potential file name conflict.
  * Allow Java reserved keywords to be used in extensions.
  * Added setAllowUnknownFields() in text format
  * Add memoization to ExtensionRegistryLite.getEmptyRegistry()
  * Improve performance of CodedOutputStream.writeUInt32NoTag
  * Add an optimized mismatch-finding algorithm to UnsafeUtil.
  * When serializing uint32 varints, check that we have MAX_VARINT32_SIZE bytes left, not just MAX_VARINT_SIZE.
  * Minor optimization to RopeByteString.PieceIterator

  JavaScript
  * Simplify generated toObject code when the default value is used.

  Python
  * Changes implementation of Name() for enums that allow aliases in proto2 in Python to be in line with claims in C++ implementation (to return first value).
  * Added double_format option in text format printer.
  * Added iter and __contains__ to extension dict
  * Added allow_unknown_field option in python text format parser
  * Fixed Timestamp.ToDatetime() loses precision issue
  * Support unknown field in text format printer.
  * Float field will be convert to inf if bigger than struct.unpack('f', b'\xff\xff\x7f\x7f')[0] which is about 3.4028234664e+38,
  convert to -inf if smaller than -3.4028234664e+38
  * Allowed casting str->bytes in Message.__setstate__

  Ruby
  * Helper methods to get enum name for Ruby.


2019-01-24 version 3.7.0 (C++/Java/Python/PHP/Objective-C/C#/Ruby/JavaScript)

  C++
  * Introduced new MOMI (maybe-outside-memory-interval) parser.
  * Add an option to json_util to parse enum as case-insensitive. In the future, enum parsing in json_util will become case-sensitive.
  * Added conformance test for enum aliases
  * Added support for --cpp_out=speed:...
  * Added use of C++ override keyword where appropriate
  * Many other cleanups and fixes.

  Java
  * Fix illegal reflective access warning in JDK 9+
  * Add BOM

  Python
  * Added Python 3.7 compatibility.
  * Modified ParseFromString to return bytes parsed .
  * Introduce Proto C API.
  * FindFileContainingSymbol in descriptor pool is now able to find field and enum values.
  * reflection.MakeClass()  and  reflection.ParseMessage() are deprecated.
  * Added DescriptorPool.FindMethodByName() method in pure python (c extension already has it)
  * Flipped proto3 to preserve unknown fields by default.
  * Added support for memoryview in python3 proto message parsing.
  * Added MergeFrom for repeated scalar fields in c extension (pure python already has it)
  * Surrogates are now rejected at setters in python3.
  * Added public unknown field API.
  * RecursionLimit is also set to max if allow_oversize_protos is enabled.
  * Disallow duplicate scalars in proto3 text_format parse.
  * Fix some segment faults for c extension map field.

  PHP
  * Most issues for json encoding/decoding in the c extension have been fixed. There are still some edge cases not fixed. For more details, check conformance/failure_list_php_c.txt.
  * Supports php 7.3
  * Added helper methods to convert between enum values and names.
  * Allow setting/getting wrapper message fields using primitive values.
  * Various bug fixes.

  Ruby
  * Ruby 2.6 support.
  * Drops support for ruby < 2.3.
  * Most issues for json encoding/decoding in the c extension have been fixed. There are still some edge cases not fixed. For more details, check conformance/failure_list_ruby.txt.
  * Json parsing can specify an option to ignore unknown fields: msg.decode_json(data, {ignore_unknown_fields: true}).
  * Added support for proto2 syntax (partially).
  * Various bug fixes.

  Csharp
  * More support for FieldMask include merge, intersect and more.
  * Increasing the default recursion limit to 100.
  * Support loading FileDescriptors dynamically.
  * Provide access to comments from descriptors.
  * Added Any.Is method.
  * Compatible with C# 6
  * Added IComparable and comparison operators on Timestamp.

  Objective C
  * Add ability to introspect list of enum values (#4678)
  * Copy the value when setting message/data fields (#5215)
  * Support suppressing the objc package prefix checks on a list of files (#5309)
  * More complete keyword and NSObject method (via categories) checks for field names, can result in more fields being rename, but avoids the collisions at runtime (#5289)
  * Small fixes to TextFormat generation for extensions (#5362)
  * Provide more details/context in deprecation messages (#5412)
  * Array/Dictionary enumeration blocks NS_NOESCAPE annotation for Swift (#5421)
  * Properly annotate extensions for ARC when their names imply behaviors (#5427)
  * Enum alias name collision improvements (#5480)


2018-07-27 version 3.6.1 (C++/Java/Python/PHP/Objective-C/C#/Ruby/JavaScript)

  C++
  * Introduced workaround for Windows issue with std::atomic and std::once_flag
    initialization (#4777, #4773).

  PHP
  * Added compatibility with PHP 7.3 (#4898).

  Ruby
  * Fixed Ruby crash involving Any encoding (#4718).

2018-06-01 version 3.6.0 (C++/Java/Python/PHP/Objective-C/C#/Ruby/JavaScript)

  C++
  * Starting from this release, we now require C++11. For those we cannot yet
    upgrade to C++11, we will try to keep the 3.5.x branch updated with
    critical bug fixes only. If you have any concerns about this, please
    comment on issue #2780.
  * Moved to C++11 types like std::atomic and std::unique_ptr and away from our
    old custom-built equivalents.
  * Added support for repeated message fields in lite protos using implicit
    weak fields. This is an experimental feature that allows the linker to
    strip out more unused messages than previously was possible.
  * Fixed SourceCodeInfo for interpreted options and extension range options.
  * Fixed always_print_enums_as_ints option for JSON serialization.
  * Added support for ignoring unknown enum values when parsing JSON.
  * Create std::string in Arena memory.
  * Fixed ValidateDateTime to correctly check the day.
  * Fixed bug in ZeroCopyStreamByteSink.
  * Various other cleanups and fixes.

  Java
  * Dropped support for Java 6.
  * Added a UTF-8 decoder that uses Unsafe to directly decode a byte buffer.
  * Added deprecation annotations to generated code for deprecated oneof
    fields.
  * Fixed map field serialization in DynamicMessage.
  * Cleanup and documentation for Java Lite runtime.
  * Various other fixes and cleanups
  * Fixed unboxed arraylists to handle an edge case
  * Improved performance for copying between unboxed arraylists
  * Fixed lite protobuf to avoid Java compiler warnings
  * Improved test coverage for lite runtime
  * Performance improvements for lite runtime

  Python
  * Fixed bytes/string map key incompatibility between C++ and pure-Python
    implementations (issue #4029)
  * Added __init__.py files to compiler and util subpackages
  * Use /MT for all Windows versions
  * Fixed an issue affecting the Python-C++ implementation when used with
    Cython (issue #2896)
  * Various text format fixes
  * Various fixes to resolve behavior differences between the pure-Python and
    Python-C++ implementations

  PHP
  * Added php_metadata_namespace to control the file path of generated metadata
    file.
  * Changed generated classes of nested message/enum. E.g., Foo.Bar, which
    previously generates Foo_Bar, now generates Foo/Bar
  * Added array constructor. When creating a message, users can pass a php
    array whose content is field name to value pairs into constructor. The
    created message will be initialized according to the array. Note that
    message field should use a message value instead of a sub-array.
  * Various bug fixes.

  Objective-C
  * We removed some helper class methods from GPBDictionary to shrink the size
    of the library, the functionary is still there, but you may need to do some
    specific +alloc / -init… methods instead.
  * Minor improvements in the performance of object field getters/setters by
    avoiding some memory management overhead.
  * Fix a memory leak during the raising of some errors.
  * Make header importing completely order independent.
  * Small code improvements for things the undefined behaviors compiler option
    was flagging.

  Ruby
  * Added ruby_package file option to control the module of generated class.
  * Various bug fixes.

  Javascript
  * Allow setting string to int64 field.

  Csharp
  * Unknown fields are now parsed and then sent back on the wire. They can be
    discarded at parse time via a CodedInputStream option.
  * Movement towards working with .NET 3.5 and Unity
  * Expression trees are no longer used
  * AOT generics issues in Unity/il2cpp have a workaround (see this commit for
    details)
  * Floating point values are now compared bitwise (affects NaN value
    comparisons)
  * The default size limit when parsing is now 2GB rather than 64MB
  * MessageParser now supports parsing from a slice of a byte array
  * JSON list parsing now accepts null values where the underlying proto
    representation does

2017-12-20 version 3.5.1 (C++/Java/Python/PHP/Objective-C/C#/Ruby/JavaScript)
  Planned Future Changes
  * Make C++ implementation C++11 only: we plan to require C++11 to build
    protobuf code starting from 3.6.0 release. Please join this github issue:
    https://github.com/protocolbuffers/protobuf/issues/2780 to provide your feedback.

  protoc
  * Fixed a bug introduced in 3.5.0 and protoc in Windows now accepts non-ascii
    characters in paths again.

  C++
  * Removed several usages of C++11 features in the code base.
  * Fixed some compiler warnings.

  PHP
  * Fixed memory leak in C-extension implementation.
  * Added discardUnknokwnFields API.
  * Removed duplicated typedef in C-extension headers.
  * Avoided calling private php methods (timelib_update_ts).
  * Fixed Any.php to use fully-qualified name for DescriptorPool.

  Ruby
  * Added Google_Protobuf_discard_unknown for discarding unknown fields in
    messages.

  C#
  * Unknown fields are now preserved by default.
  * Floating point values are now bitwise compared, affecting message equality
    check and Contains() API in map and repeated fields.


2017-11-13 version 3.5.0 (C++/Java/Python/PHP/Objective-C/C#/Ruby/JavaScript)
  Planned Future Changes
  * Make C++ implementation C++11 only: we plan to require C++11 to build
    protobuf code starting from 3.6.0 release. Please join this github issue:
    https://github.com/protocolbuffers/protobuf/issues/2780 to provide your feedback.

  General
  * Unknown fields are now preserved in proto3 for most of the language
    implementations for proto3 by default. See the per-language section for
    details.
  * reserve keyword are now supported in enums

  C++
  * Proto3 messages are now preserving unknown fields by default. If you rely on
    unknowns fields being dropped. Please use DiscardUnknownFields() explicitly.
  * Deprecated the unsafe_arena_release_* and unsafe_arena_add_allocated_*
    methods for string fields.
  * Added move constructor and move assignment to RepeatedField,
    RepeatedPtrField and google::protobuf::Any.
  * Added perfect forwarding in Arena::CreateMessage
  * In-progress experimental support for implicit weak fields with lite protos.
    This feature allows the linker to strip out more unused messages and reduce
    binary size.
  * Various performance optimizations.

  Java
  * Proto3 messages are now preserving unknown fields by default. If you’d like
    to drop unknown fields, please use the DiscardUnknownFieldsParser API. For
    example:
      Parser<Foo> parser = DiscardUnknownFieldsParser.wrap(Foo.parser());
      Foo foo = parser.parseFrom(input);
  * Added a new CodedInputStream decoder for Iterable<ByteBuffer> with direct
    ByteBuffers.
  * TextFormat now prints unknown length-delimited fields as messages if
    possible.
  * FieldMaskUtil.merge() no longer creates unnecessary empty messages when a
    message field is unset in both source message and destination message.
  * Various performance optimizations.

  Python
  * Proto3 messages are now preserving unknown fields by default. Use
    message.DiscardUnknownFields() to drop unknown fields.
  * Add FieldDescriptor.file in generated code.
  * Add descriptor pool FindOneofByName in pure python.
  * Change unknown enum values into unknown field set .
  * Add more Python dict/list compatibility for Struct/ListValue.
  * Add utf-8 support for text_format.Merge()/Parse().
  * Support numeric unknown enum values for proto3 JSON format.
  * Add warning for Unexpected end-group tag in cpp extension.

  PHP
  * Proto3 messages are now preserving unknown fields.
  * Provide well known type messages in runtime.
  * Add prefix ‘PB’ to generated class of reserved names.
  * Fixed all conformance tests for encode/decode json in php runtime. C
    extension needs more work.

  Objective-C
  * Fixed some issues around copying of messages with unknown fields and then
    mutating the unknown fields in the copy.

  C#
  * Added unknown field support in JsonParser.
  * Fixed oneof message field merge.
  * Simplify parsing messages from array slices.

  Ruby
  * Unknown fields are now preserved by default.
  * Fixed several bugs for segment fault.

  Javascript
  * Decoder can handle both paced and unpacked data no matter how the proto is
    defined.
  * Decoder now accept long varint for 32 bit integers.


2017-08-14 version 3.4.0 (C++/Java/Python/PHP/Objective-C/C#/Ruby/JavaScript)
  Planned Future Changes
  * There are some changes that are not included in this release but are planned
    for the near future
      - Preserve unknown fields in proto3: We are going to bring unknown fields
        back into proto3. In this release, some languages start to support
        preserving unknown fields in proto3, controlled by flags/options. Some
        languages also introduce explicit APIs to drop unknown fields for
        migration. Please read the change log sections by languages for details.
        For general timeline and plan:

          https://docs.google.com/document/d/1KMRX-G91Aa-Y2FkEaHeeviLRRNblgIahbsk4wA14gRk/view

        For issues and discussions:

          https://github.com/protocolbuffers/protobuf/issues/272

      - Make C++ implementation C++11 only: we plan to require C++11 to build
        protobuf code starting from 3.5.0 or 3.6.0 release, after unknown fields
        semantic changes are finished. Please join this
        github issue:

          https://github.com/protocolbuffers/protobuf/issues/2780

        to provide your feedback.

  General
  * Extension ranges now accept options and are customizable.
  * "reserve" keyword now supports “max” in field number ranges,
    e.g.  reserve 1000 to max;

  C++
  * Proto3 messages are now able to preserve unknown fields. The default
    behavior is still to drop unknowns, which will be flipped in a future
    release. If you rely on unknowns fields being dropped. Please use
    Message::DiscardUnknownFields() explicitly.
  * Packable proto3 fields are now packed by default in serialization.
  * Following C++11 features are introduced when C++11 is available:
      - move-constructor and move-assignment are introduced to messages
      - Repeated fields constructor now takes std::initializer_list
      - rvalue setters are introduced for string fields
  * Experimental Table-Driven parsing and serialization available to test. To
    enable it, pass in table_driven_parsing table_driven_serialization protoc
    generator flags for C++

      $ protoc --cpp_out=table_driven_parsing,table_driven_serialization:./ \
        test.proto

  * lite generator parameter supported by the generator. Once set, all generated
    files, use lite runtime regardless of the optimizer_for setting in the
    .proto file.
  * Various optimizations to make C++ code more performant on PowerPC platform
  * Fixed maps data corruption when the maps are modified by both reflection API
    and generated API.
  * Deterministic serialization on maps reflection now uses stable sort.
  * file() accessors are introduced to various *Descriptor classes to make
    writing template function easier.
  * ByteSize() and SpaceUsed() are deprecated.Use ByteSizeLong() and
    SpaceUsedLong() instead
  * Consistent hash function is used for maps in DEBUG and NDEBUG build.
  * "using namespace std" is removed from stubs/common.h
  * Various performance optimizations and bug fixes

  Java
  * Introduced new parser API DiscardUnknownFieldsParser in preparation of
    proto3 unknown fields preservation change. Users who want to drop unknown
    fields should migrate to use this new parser API. For example:

      Parser<Foo> parser = DiscardUnknownFieldsParser.wrap(Foo.parser());
      Foo foo = parser.parseFrom(input);

  * Introduced new TextFormat API printUnicodeFieldValue() that prints field
    value without escaping unicode characters.
  * Added Durations.compare(Duration, Duration) and
    Timestamps.compare(Timestamp, Timestamp).
  * JsonFormat now accepts base64url encoded bytes fields.
  * Optimized CodedInputStream to do less copies when parsing large bytes
    fields.
  * Optimized TextFormat to allocate less memory when printing.

  Python
  * SerializeToString API is changed to SerializeToString(self, **kwargs),
    deterministic parameter is accepted for deterministic serialization.
  * Added sort_keys parameter in json format to make the output deterministic.
  * Added indent parameter in json format.
  * Added extension support in json format.
  * Added __repr__ support for repeated field in cpp implementation.
  * Added file in FieldDescriptor.
  * Added pretty-print filter to text format.
  * Services and method descriptors are always printed even if generic_service
    option is turned off.
  * Note: AppEngine 2.5 is deprecated on June 2017 that AppEngine 2.5 will
    never update protobuf runtime. Users who depend on AppEngine 2.5 should use
    old protoc.

  PHP
  * Support PHP generic services. Specify file option php_generic_service=true
    to enable generating service interface.
  * Message, repeated and map fields setters take value instead of reference.
  * Added map iterator in c extension.
  * Support json  encode/decode.
  * Added more type info in getter/setter phpdoc
  * Fixed the problem that c extension and php implementation cannot be used
    together.
  * Added file option php_namespace to use custom php namespace instead of
    package.
  * Added fluent setter.
  * Added descriptor API in runtime for custom encode/decode.
  * Various bug fixes.

  Objective-C
  * Fix for GPBExtensionRegistry copying and add tests.
  * Optimize GPBDictionary.m codegen to reduce size of overall library by 46K
    per architecture.
  * Fix some cases of reading of 64bit map values.
  * Properly error on a tag with field number zero.
  * Preserve unknown fields in proto3 syntax files.
  * Document the exceptions on some of the writing apis.

  C#
  * Implemented IReadOnlyDictionary<K,V> in MapField<K,V>
  * Added TryUnpack method for Any message in addition to Unpack.
  * Converted C# projects to MSBuild (csproj) format.

  Ruby
  * Several bug fixes.

  Javascript
  * Added support of field option js_type. Now one can specify the JS type of a
    64-bit integer field to be string in the generated code by adding option
    [jstype = JS_STRING] on the field.

2017-04-05 version 3.3.0 (C++/Java/Python/PHP/Objective-C/C#/Ruby/JavaScript)
  Planned Future Changes
  * There are some changes that are not included in this release but are
    planned for the near future:
      - Preserve unknown fields in proto3: please read this doc:

          https://docs.google.com/document/d/1KMRX-G91Aa-Y2FkEaHeeviLRRNblgIahbsk4wA14gRk/view

        for the timeline and follow up this github issue:

          https://github.com/protocolbuffers/protobuf/issues/272

        for discussion.
      - Make C++ implementation C++11 only: we plan to require C++11 to build
        protobuf code starting from 3.4.0 or 3.5.0 release. Please join this
        github issue:

          https://github.com/protocolbuffers/protobuf/issues/2780

        to provide your feedback.

  C++
  * Fixed map fields serialization of DynamicMessage to correctly serialize
    both key and value regardless of their presence.
  * Parser now rejects field number 0 correctly.
  * New API Message::SpaceUsedLong() that’s equivalent to
    Message::SpaceUsed() but returns the value in size_t.
  * JSON support
    - New flag always_print_enums_as_ints in JsonPrintOptions.
    - New flag preserve_proto_field_names in JsonPrintOptions. It will instruct
      the JSON printer to use the original field name declared in the .proto
      file instead of converting them to lowerCamelCase when printing JSON.
    - JsonPrintOptions.always_print_primtive_fields now works for oneof message
      fields.
    - Fixed a bug that doesn’t allow different fields to set the same json_name
      value.
    - Fixed a performance bug that causes excessive memory copy when printing
      large messages.
  * Various performance optimizations.

  Java
  * Map field setters eagerly validate inputs and throw NullPointerExceptions
    as appropriate.
  * Added ByteBuffer overloads to the generated parsing methods and the Parser
    interface.
  * proto3 enum's getNumber() method now throws on UNRECOGNIZED values.
  * Output of JsonFormat is now locale independent.

  Python
  * Added FindServiceByName() in the pure-Python DescriptorPool. This works only
    for descriptors added with DescriptorPool.Add(). Generated descriptor_pool
    does not support this yet.
  * Added a descriptor_pool parameter for parsing Any in text_format.Parse().
  * descriptor_pool.FindFileContainingSymbol() now is able to find nested
    extensions.
  * Extending empty [] to repeated field now sets parent message presence.

  PHP
  * Added file option php_class_prefix. The prefix will be prepended to all
    generated classes defined in the file.
  * When encoding, negative int32 values are sign-extended to int64.
  * Repeated/Map field setter accepts a regular PHP array. Type checking is
    done on the array elements.
  * encode/decode are renamed to serializeToString/mergeFromString.
  * Added mergeFrom, clear method on Message.
  * Fixed a bug that oneof accessor didn’t return the field name that is
    actually set.
  * C extension now works with php7.
  * This is the first GA release of PHP. We guarantee that old generated code
    can always work with new runtime and new generated code.

  Objective-C
  * Fixed help for GPBTimestamp for dates before the epoch that contain
    fractional seconds.
  * Added GPBMessageDropUnknownFieldsRecursively() to remove unknowns from a
    message and any sub messages.
  * Addressed a threading race in extension registration/lookup.
  * Increased the max message parsing depth to 100 to match the other languages.
  * Removed some use of dispatch_once in favor of atomic compare/set since it
    needs to be heap based.
  * Fixes for new Xcode 8.3 warnings.

  C#
  * Fixed MapField.Values.CopyTo, which would throw an exception unnecessarily
    if provided exactly the right size of array to copy to.
  * Fixed enum JSON formatting when multiple names mapped to the same numeric
    value.
  * Added JSON formatting option to format enums as integers.
  * Modified RepeatedField<T> to implement IReadOnlyList<T>.
  * Introduced the start of custom option handling; it's not as pleasant as it
    might be, but the information is at least present. We expect to extend code
    generation to improve this in the future.
  * Introduced ByteString.FromStream and ByteString.FromStreamAsync to
    efficiently create a ByteString from a stream.
  * Added whole-message deprecation, which decorates the class with [Obsolete].

  Ruby
  * Fixed Message#to_h for messages with map fields.
  * Fixed memcpy() in binary gems to work for old glibc, without breaking the
    build for non-glibc libc’s like musl.

  Javascript
  * Added compatibility tests for version 3.0.0.
  * Added conformance tests.
  * Fixed serialization of extensions: we need to emit a value even if it is
    falsy (like the number 0).
  * Use closurebuilder.py in favor of calcdeps.py for compiling JavaScript.

2017-01-23 version 3.2.0 (C++/Java/Python/PHP/Ruby/Objective-C/C#/JavaScript/Lite)
  General
  * Added protoc version number to protoc plugin protocol. It can be used by
    protoc plugin to detect which version of protoc is used with the plugin and
    mitigate known problems in certain version of protoc.

  C++
  * The default parsing byte size limit has been raised from 64MB to 2GB.
  * Added rvalue setters for non-arena string fields.
  * Enabled debug logging for Android.
  * Fixed a double-free problem when using Reflection::SetAllocatedMessage()
    with extension fields.
  * Fixed several deterministic serialization bugs:
    * MessageLite::SerializeAsString() now respects the global deterministic
      serialization flag.
    * Extension fields are serialized deterministically as well.  Fixed protocol
      compiler to correctly report importing-self as an error.
  * Fixed FileDescriptor::DebugString() to print custom options correctly.
  * Various performance/codesize optimizations and cleanups.

  Java
  * The default parsing byte size limit has been raised from 64MB to 2GB.
  * Added recursion limit when parsing JSON.
  * Fixed a bug that enumType.getDescriptor().getOptions() doesn't have custom
    options.
  * Fixed generated code to support field numbers up to 2^29-1.

  Python
  * You can now assign NumPy scalars/arrays (np.int32, np.int64) to protobuf
    fields, and assigning other numeric types has been optimized for
    performance.
  * Pure-Python: message types are now garbage-collectable.
  * Python/C++: a lot of internal cleanup/refactoring.

  PHP (Alpha)
  * For 64-bit integers type (int64/uint64/sfixed64/fixed64/sint64), use PHP
    integer on 64-bit environment and PHP string on 32-bit environment.
  * PHP generated code also conforms to PSR-4 now.
  * Fixed ZTS build for c extension.
  * Fixed c extension build on Mac.
  * Fixed c extension build on 32-bit linux.
  * Fixed the bug that message without namespace is not found in the descriptor
    pool. (#2240)
  * Fixed the bug that repeated field is not iterable in c extension.
  * Message names Empty will be converted to GPBEmpty in generated code.
  * Added phpdoc in generated files.
  * The released API is almost stable. Unless there is large problem, we won't
    change it. See
    https://developers.google.com/protocol-buffers/docs/reference/php-generated
    for more details.

  Objective-C
  * Added support for push/pop of the stream limit on CodedInputStream for
    anyone doing manual parsing.

  C#
  * No changes.

  Ruby
  * Message objects now support #respond_to? for field getters/setters.
  * You can now compare “message == non_message_object” and it will return false
    instead of throwing an exception.
  * JRuby: fixed #hashCode to properly reflect the values in the message.

  Javascript
  * Deserialization of repeated fields no longer has quadratic performance
    behavior.
  * UTF-8 encoding/decoding now properly supports high codepoints.
  * Added convenience methods for some well-known types: Any, Struct, and
    Timestamp. These make it easier to convert data between native JavaScript
    types and the well-known protobuf types.

2016-09-23 version 3.1.0 (C++/Java/Python/PHP/Ruby/Objective-C/C#/JavaScript/Lite)
  General
  * Proto3 support in PHP (alpha).
  * Various bug fixes.

  C++
  * Added MessageLite::ByteSizeLong() that’s equivalent to
    MessageLite::ByteSize() but returns the value in size_t. Useful to check
    whether a message is over the 2G size limit that protobuf can support.
  * Moved default_instances to global variables. This allows default_instance
    addresses to be known at compile time.
  * Adding missing generic gcc 64-bit atomicops.
  * Restore New*Callback into google::protobuf namespace since these are used
    by the service stubs code
  * JSON support.
    * Fixed some conformance issues.
  * Fixed a JSON serialization bug for bytes fields.

  Java
  * Fixed a bug in TextFormat that doesn’t accept empty repeated fields (i.e.,
    “field: [ ]”).
  * JSON support
    * Fixed JsonFormat to do correct snake_case-to-camelCase conversion for
      non-style-conforming field names.
    * Fixed JsonFormat to parse empty Any message correctly.
    * Added an option to JsonFormat.Parser to ignore unknown fields.
  * Experimental API
    * Added UnsafeByteOperations.unsafeWrap(byte[]) to wrap a byte array into
      ByteString without copy.

  Python
  * JSON support
    * Fixed some conformance issues.

  PHP (Alpha)
  * We have added the proto3 support for PHP via both a pure PHP package and a
    native c extension. The pure PHP package is intended to provide usability
    to wider range of PHP platforms, while the c extension is intended to
    provide higher performance. Both implementations provide the same runtime
    APIs and share the same generated code. Users don’t need to re-generate
    code for the same proto definition when they want to switch the
    implementation later. The pure PHP package is included in the php/src
    directory, and the c extension is included in the php/ext directory.

    Both implementations provide idiomatic PHP APIs:
    * All messages and enums are defined as PHP classes.
    * All message fields can only be accessed via getter/setter.
    * Both repeated field elements and map elements are stored in containers
      that act like a normal PHP array.

    Unlike several existing third-party PHP implementations for protobuf, our
    implementations are built on a "strongly-typed" philosophy: message fields
    and array/map containers will throw exceptions eagerly when values of the
    incorrect type (not including those that can be type converted, e.g.,
    double <-> integer <-> numeric string) are inserted.

    Currently, pure PHP runtime supports php5.5, 5.6 and 7 on linux. C
    extension runtime supports php5.5 and 5.6 on linux.

    See php/README.md for more details about installment. See
    https://developers.google.com/protocol-buffers/docs/phptutorial for more
    details about APIs.

  Objective-C
  * Helpers are now provided for working the Any well known type (see
    GPBWellKnownTypes.h for the api additions).
  * Some improvements in startup code (especially when extensions aren’t used).

  Javascript
  * Fixed missing import of jspb.Map
  * Fixed valueWriterFn variable name

  Ruby
  * Fixed hash computation for JRuby's RubyMessage
  * Make sure map parsing frames are GC-rooted.
  * Added API support for well-known types.

  C#
  * Removed check on dependency in the C# reflection API.

2016-09-06 version 3.0.2 (C++/Java/Python/Ruby/Objective-C/C#/JavaScript/Lite)
  General
  * Various bug fixes.

  Objective C
  * Fix for oneofs in proto3 syntax files where fields were set to the zero
    value.
  * Fix for embedded null character in strings.
  * CocoaDocs support

  Ruby
  * Fixed memory corruption bug in parsing that could occur under GC pressure.

  Javascript
  * jspb.Map is now properly exported to CommonJS modules.

  C#
  * Removed legacy_enum_values flag.


2016-07-27 version 3.0.0 (C++/Java/Python/Ruby/Objective-C/C#/JavaScript/Lite)
  General
  * This log only contains changes since the beta-4 release. Summarized change
    log since the last stable release (v2.6.1) can be found in the github
    release page.

  Compatibility Notice
  * v3.0.0 is the first API stable release of the v3.x series. We do not expect
    any future API breaking changes.
  * For C++, Java Lite and Objective-C, source level compatibility is
    guaranteed.  Upgrading from v3.0.0 to newer minor version releases will be
    source compatible. For example, if your code compiles against protobuf
    v3.0.0, it will continue to compile after you upgrade protobuf library to
    v3.1.0.
  * For other languages, both source level compatibility and binary level
    compatibility are guaranteed. For example, if you have a Java binary built
    against protobuf v3.0.0. After switching the protobuf runtime binary to
    v3.1.0, your built binary should continue to work.
  * Compatibility is only guaranteed for documented API and documented
    behaviors. If you are using undocumented API (e.g., use anything in the C++
    internal namespace), it can be broken by minor version releases in an
    undetermined manner.

  Ruby
  * When you assign a string field `a.string_field = "X"`, we now call
    #encode(UTF-8) on the string and freeze the copy. This saves you from
    needing to ensure the string is already encoded as UTF-8. It also prevents
    you from mutating the string after it has been assigned (this is how we
    ensure it stays valid UTF-8).
  * The generated file for `foo.proto` is now `foo_pb.rb` instead of just
    `foo.rb`. This makes it easier to see which imports/requires are from
    protobuf generated code, and also prevents conflicts with any `foo.rb` file
    you might have written directly in Ruby. It is a backward-incompatible
    change: you will need to update all of your `require` statements.
  * For package names like `foo_bar`, we now translate this to the Ruby module
    `FooBar`. This is more idiomatic Ruby than what we used to do (`Foo_bar`).

  JavaScript
  * Scalar fields like numbers and boolean now return defaults instead of
    `undefined` or `null` when they are unset. You can test for presence
    explicitly by calling `hasFoo()`, which we now generate for scalar fields.

  Java Lite
  * Java Lite is now implemented as a separate plugin, maintained in the
    `javalite` branch. Both lite runtime and protoc artifacts will be available
    in Maven.

  C#
  * Target platforms now .NET 4.5, selected portable subsets and .NET Core.
  * legacy_enum_values option is no longer supported.

2016-07-15 version 3.0.0-beta-4 (C++/Java/Python/Ruby/Objective-C/C#/JavaScript)
  General
  * Added a deterministic serialization API for C++. The deterministic
    serialization guarantees that given a binary, equal messages will be
    serialized to the same bytes. This allows applications like MapReduce to
    group equal messages based on the serialized bytes. The deterministic
    serialization is, however, NOT canonical across languages; it is also
    unstable across different builds with schema changes due to unknown fields.
    Users who need canonical serialization, e.g. persistent storage in a
    canonical form, fingerprinting, etc, should define their own
    canonicalization specification and implement the serializer using reflection
    APIs rather than relying on this API.
  * Added OneofOptions. You can now define custom options for oneof groups.
      import "google/protobuf/descriptor.proto";
      extend google.protobuf.OneofOptions {
        optional int32 my_oneof_extension = 12345;
      }
      message Foo {
        oneof oneof_group {
          (my_oneof_extension) = 54321;
          ...
        }
      }

  C++ (beta)
  * Introduced a deterministic serialization API in
    CodedOutputStream::SetSerializationDeterministic(bool). See the notes about
    deterministic serialization in the General section.
  * Added google::protobuf::Map::swap() to swap two map fields.
  * Fixed a memory leak when calling Reflection::ReleaseMessage() on a message
    allocated on arena.
  * Improved error reporting when parsing text format protos.
  * JSON
      - Added a new parser option to ignore unknown fields when parsing JSON.
      - Added convenient methods for message to/from JSON conversion.
  * Various performance optimizations.

  Java (beta)
  * File option "java_generate_equals_and_hash" is now deprecated. equals() and
    hashCode() methods are generated by default.
  * Added a new JSON printer option "omittingInsignificantWhitespace" to produce
    a more compact JSON output. The printer will pretty-print by default.
  * Updated Java runtime to be compatible with 2.5.0/2.6.1 generated protos.

  Python (beta)
  * Added support to pretty print Any messages in text format.
  * Added a flag to ignore unknown fields when parsing JSON.
  * Bugfix: "@type" field of a JSON Any message is now correctly put before
    other fields.

  Objective-C (beta)
  * Updated the code to support compiling with more compiler warnings
    enabled. (Issue 1616)
  * Exposing more detailed errors for parsing failures. (PR 1623)
  * Small (breaking) change to the naming of some methods on the support classes
    for map<>. There were collisions with the system provided KVO support, so
    the names were changed to avoid those issues.  (PR 1699)
  * Fixed for proper Swift bridging of error handling during parsing. (PR 1712)
  * Complete support for generating sources that will go into a Framework and
    depend on generated sources from other Frameworks. (Issue 1457)

  C# (beta)
  * RepeatedField optimizations.
  * Support for .NET Core.
  * Minor bug fixes.
  * Ability to format a single value in JsonFormatter (advanced usage only).
  * Modifications to attributes applied to generated code.

  Javascript (alpha)
  * Maps now have a real map API instead of being treated as repeated fields.
  * Well-known types are now provided in the google-protobuf package, and the
    code generator knows to require() them from that package.
  * Bugfix: non-canonical varints are correctly decoded.

  Ruby (alpha)
  * Accessors for oneof fields now return default values instead of nil.

  Java Lite
  * Java lite support is removed from protocol compiler. It will be supported
    as a protocol compiler plugin in a separate code branch.

2016-05-16 version 3.0.0-beta-3 (C++/Java/Python/Ruby/Nano/Objective-C/C#/JavaScript)
  General
  * Supported Proto3 lite-runtime in C++/Java for mobile platforms.
  * Any type now supports APIs to specify prefixes other than
    type.googleapis.com
  * Removed javanano_use_deprecated_package option; Nano will always has its own
    ".nano" package.

  C++ (Beta)
  * Improved hash maps.
      - Improved hash maps comments. In particular, please note that equal hash
        maps will not necessarily have the same iteration order and
        serialization.
      - Added a new hash maps implementation that will become the default in a
        later release.
  * Arenas
      - Several inlined methods in Arena were moved to out-of-line to improve
        build performance and code size.
      - Added SpaceAllocatedAndUsed() to report both space used and allocated
      - Added convenient class UnsafeArenaAllocatedRepeatedPtrFieldBackInserter
  * Any
      - Allow custom type URL prefixes in Any packing.
      - TextFormat now expand the Any type rather than printing bytes.
  * Performance optimizations and various bug fixes.

  Java (Beta)
  * Introduced an ExperimentalApi annotation. Annotated APIs are experimental
    and are subject to change in a backward incompatible way in future releases.
  * Introduced zero-copy serialization as an ExperimentalApi
      - Introduction of the `ByteOutput` interface. This is similar to
        `OutputStream` but provides semantics for lazy writing (i.e. no
        immediate copy required) of fields that are considered to be immutable.
      - `ByteString` now supports writing to a `ByteOutput`, which will directly
        expose the internals of the `ByteString` (i.e. `byte[]` or `ByteBuffer`)
        to the `ByteOutput` without copying.
      - `CodedOutputStream` now supports writing to a `ByteOutput`. `ByteString`
        instances that are too large to fit in the internal buffer will be
        (lazily) written to the `ByteOutput` directly.
      - This allows applications using large `ByteString` fields to avoid
        duplication of these fields entirely. Such an application can supply a
        `ByteOutput` that chains together the chunks received from
        `CodedOutputStream` before forwarding them onto the IO system.
  * Other related changes to `CodedOutputStream`
      - Additional use of `sun.misc.Unsafe` where possible to perform fast
        access to `byte[]` and `ByteBuffer` values and avoiding unnecessary
        range checking.
      - `ByteBuffer`-backed `CodedOutputStream` now writes directly to the
        `ByteBuffer` rather than to an intermediate array.
  * Improved lite-runtime.
      - Lite protos now implement deep equals/hashCode/toString
      - Significantly improved the performance of Builder#mergeFrom() and
        Builder#mergeDelimitedFrom()
  * Various bug fixes and small feature enhancement.
      - Fixed stack overflow when in hashCode() for infinite recursive oneofs.
      - Fixed the lazy field parsing in lite to merge rather than overwrite.
      - TextFormat now supports reporting line/column numbers on errors.
      - Updated to add appropriate @Override for better compiler errors.

  Python (Beta)
  * Added JSON format for Any, Struct, Value and ListValue
  * [ ] is now accepted for both repeated scalar fields and repeated message
    fields in text format parser.
  * Numerical field name is now supported in text format.
  * Added DiscardUnknownFields API for python protobuf message.

  Objective-C (Beta)
  * Proto comments now come over as HeaderDoc comments in the generated sources
    so Xcode can pick them up and display them.
  * The library headers have been updated to use HeaderDoc comments so Xcode can
    pick them up and display them.
  * The per message and per field overhead in both generated code and runtime
    object sizes was reduced.
  * Generated code now include deprecated annotations when the proto file
    included them.

  C# (Beta)
  In general: some changes are breaking, which require regenerating messages.
  Most user-written code will not be impacted *except* for the renaming of enum
  values.

  * Allow custom type URL prefixes in `Any` packing, and ignore them when
    unpacking
  * `protoc` is now in a separate NuGet package (Google.Protobuf.Tools)
  * New option: `internal_access` to generate internal classes
  * Enum values are now PascalCased, and if there's a prefix which matches the
    name of the enum, that is removed (so an enum `COLOR` with a value
    `COLOR_BLUE` would generate a value of just `Blue`). An option
    (`legacy_enum_values`) is temporarily available to disable this, but the
    option will be removed for GA.
  * `json_name` option is now honored
  * If group tags are encountered when parsing, they are validated more
    thoroughly (although we don't support actual groups)
  * NuGet dependencies are better specified
  * Breaking: `Preconditions` is renamed to `ProtoPreconditions`
  * Breaking: `GeneratedCodeInfo` is renamed to `GeneratedClrTypeInfo`
  * `JsonFormatter` now allows writing to a `TextWriter`
  * New interface, `ICustomDiagnosticMessage` to allow more compact
    representations from `ToString`
  * `CodedInputStream` and `CodedOutputStream` now implement `IDisposable`,
    which simply disposes of the streams they were constructed with
  * Map fields no longer support null values (in line with other languages)
  * Improvements in JSON formatting and parsing

  Javascript (Alpha)
  * Better support for "bytes" fields: bytes fields can be read as either a
    base64 string or UInt8Array (in environments where TypedArray is supported).
  * New support for CommonJS imports.  This should make it easier to use the
    JavaScript support in Node.js and tools like WebPack.  See js/README.md for
    more information.
  * Some significant internal refactoring to simplify and modularize the code.

  Ruby (Alpha)
  * JSON serialization now properly uses camelCased names, with a runtime option
    that will preserve original names from .proto files instead.
  * Well-known types are now included in the distribution.
  * Release now includes binary gems for Windows, Mac, and Linux instead of just
    source gems.
  * Bugfix for serializing oneofs.

  C++/Java Lite (Alpha)
    A new "lite" generator parameter was introduced in the protoc for C++ and
    Java for Proto3 syntax messages. Example usage:

     ./protoc --cpp_out=lite:$OUTPUT_PATH foo.proto

    The protoc will treat the current input and all the transitive dependencies
    as LITE. The same generator parameter must be used to generate the
    dependencies.

    In Proto3 syntax files, "optimized_for=LITE_RUNTIME" is no longer supported.


2015-12-30 version 3.0.0-beta-2 (C++/Java/Python/Ruby/Nano/Objective-C/C#/JavaScript)
  General
  * Introduced a new language implementation: JavaScript.
  * Added a new field option "json_name". By default proto field names are
    converted to "lowerCamelCase" in proto3 JSON format. This option can be
    used to override this behavior and specify a different JSON name for the
    field.
  * Added conformance tests to ensure implementations are following proto3 JSON
    specification.

  C++ (Beta)
  * Various bug fixes and improvements to the JSON support utility:
      - Duplicate map keys in JSON are now rejected (i.e., translation will
        fail).
      - Fixed wire-format for google.protobuf.Value/ListValue.
      - Fixed precision loss when converting google.protobuf.Timestamp.
      - Fixed a bug when parsing invalid UTF-8 code points.
      - Fixed a memory leak.
      - Reduced call stack usage.

  Java (Beta)
  * Cleaned up some unused methods on CodedOutputStream.
  * Presized lists for packed fields during parsing in the lite runtime to
    reduce allocations and improve performance.
  * Improved the performance of unknown fields in the lite runtime.
  * Introduced UnsafeByteStrings to support zero-copy ByteString creation.
  * Various bug fixes and improvements to the JSON support utility:
      - Fixed a thread-safety bug.
      - Added a new option “preservingProtoFieldNames” to JsonFormat.
      - Added a new option “includingDefaultValueFields” to JsonFormat.
      - Updated the JSON utility to comply with proto3 JSON specification.

  Python (Beta)
  * Added proto3 JSON format utility. It includes support for all field types
    and a few well-known types except for Any and Struct.
  * Added runtime support for Any, Timestamp, Duration and FieldMask.
  * [ ] is now accepted for repeated scalar fields in text format parser.
  * Map fields now have proper O(1) performance for lookup/insert/delete
    when using the Python/C++ implementation. They were previously using O(n)
    search-based algorithms because the C++ reflection interface didn't
    support true map operations.

  Objective-C (Beta)
  * Various bug-fixes and code tweaks to pass more strict compiler warnings.
  * Now has conformance test coverage and is passing all tests.

  C# (Beta)
  * Various bug-fixes.
  * Code generation: Files generated in directories based on namespace.
  * Code generation: Include comments from .proto files in XML doc
    comments (naively)
  * Code generation: Change organization/naming of "reflection class" (access
    to file descriptor)
  * Code generation and library: Add Parser property to MessageDescriptor,
    and introduce a non-generic parser type.
  * Library: Added TypeRegistry to support JSON parsing/formatting of Any.
  * Library: Added Any.Pack/Unpack support.
  * Library: Implemented JSON parsing.

  Javascript (Alpha)
  * Added proto3 support for JavaScript. The runtime is written in pure
    JavaScript and works in browsers and in Node.js. To generate JavaScript
    code for your proto, invoke protoc with "--js_out". See js/README.md
    for more build instructions.

2015-08-26 version 3.0.0-beta-1 (C++/Java/Python/Ruby/Nano/Objective-C/C#)
  About Beta
  * This is the first beta release of protobuf v3.0.0. Not all languages
    have reached beta stage. Languages not marked as beta are still in
    alpha (i.e., be prepared for API breaking changes).

  General
  * Proto3 JSON is supported in several languages (fully supported in C++
    and Java, partially supported in Ruby/C#). The JSON spec is defined in
    the proto3 language guide:

      https://developers.google.com/protocol-buffers/docs/proto3#json

    We will publish a more detailed spec to define the exact behavior of
    proto3-conformant JSON serializers and parsers. Until then, do not rely
    on specific behaviors of the implementation if it’s not documented in
    the above spec. More specifically, the behavior is not yet finalized for
    the following:
      - Parsing invalid JSON input (e.g., input with trailing commas).
      - Non-camelCase names in JSON input.
      - The same field appears multiple times in JSON input.
      - JSON arrays contain “null” values.
      - The message has unknown fields.

  * Proto3 now enforces strict UTF-8 checking. Parsing will fail if a string
    field contains non UTF-8 data.

  C++ (Beta)
  * Introduced new utility functions/classes in the google/protobuf/util
    directory:
      - MessageDifferencer: compare two proto messages and report their
                            differences.
      - JsonUtil: support converting protobuf binary format to/from JSON.
      - TimeUtil: utility functions to work with well-known types Timestamp
                  and Duration.
      - FieldMaskUtil: utility functions to work with FieldMask.

  * Performance optimization of arena construction and destruction.
  * Bug fixes for arena and maps support.
  * Changed to use cmake for Windows Visual Studio builds.
  * Added Bazel support.

  Java (Beta)
  * Introduced a new util package that will be distributed as a separate
    artifact in maven. It contains:
      - JsonFormat: convert proto messages to/from JSON.
      - TimeUtil: utility functions to work with Timestamp and Duration.
      - FieldMaskUtil: utility functions to work with FieldMask.

  * The static PARSER in each generated message is deprecated, and it will
    be removed in a future release. A static parser() getter is generated
    for each message type instead.
  * Performance optimizations for String fields serialization.
  * Performance optimizations for Lite runtime on Android:
      - Reduced allocations
      - Reduced method overhead after ProGuarding
      - Reduced code size after ProGuarding

  Python (Alpha)
  * Removed legacy Python 2.5 support.
  * Moved to a single Python 2.x/3.x-compatible codebase, instead of using 2to3.
  * Fixed build/tests on Python 2.6, 2.7, 3.3, and 3.4.
      - Pure-Python works on all four.
      - Python/C++ implementation works on all but 3.4, due to changes in the
        Python/C++ API in 3.4.
  * Some preliminary work has been done to allow for multiple DescriptorPools
    with Python/C++.

  Ruby (Alpha)
  * Many bugfixes:
      - fixed parsing/serialization of bytes, sint, sfixed types
      - other parser bugfixes
      - fixed memory leak affecting Ruby 2.2

  JavaNano (Alpha)
  * JavaNano generated code now will be put in a nano package by default to
    avoid conflicts with Java generated code.

  Objective-C (Alpha)
  * Added non-null markup to ObjC library. Requires SDK 8.4+ to build.
  * Many bugfixes:
      - Removed the class/enum filter.
      - Renamed some internal types to avoid conflicts with the well-known types
        protos.
      - Added missing support for parsing repeated primitive fields in packed or
        unpacked forms.
      - Added *Count for repeated and map<> fields to avoid auto-create when
        checking for them being set.

  C# (Alpha)
  * Namespace changed to Google.Protobuf (and NuGet package will be named
    correspondingly).
  * Target platforms now .NET 4.5 and selected portable subsets only.
  * Removed lite runtime.
  * Reimplementation to use mutable message types.
  * Null references used to represent "no value" for message type fields.
  * Proto3 semantics supported; proto2 files are prohibited for C# codegen.
    Most proto3 features supported:
      - JSON formatting (a.k.a. serialization to JSON), including well-known
        types (except for Any).
      - Wrapper types mapped to nullable value types (or string/ByteString
        allowing nullability). JSON parsing is not supported yet.
      - maps
      - oneof
      - enum unknown value preservation

2015-05-25 version 3.0.0-alpha-3 (Objective-C/C#):
  General
  * Introduced two new language implementations (Objective-C, C#) to proto3.
  * Explicit "optional" keyword are disallowed in proto3 syntax, as fields are
    optional by default.
  * Group fields are no longer supported in proto3 syntax.
  * Changed repeated primitive fields to use packed serialization by default in
    proto3 (implemented for C++, Java, Python in this release).  The user can
    still disable packed serialization by setting packed to false for now.
  * Added well-known type protos (any.proto, empty.proto, timestamp.proto,
    duration.proto, etc.). Users can import and use these protos just like
    regular proto files. Additional runtime support will be added for them in
    future releases (in the form of utility helper functions, or having them
    replaced by language specific types in generated code).
  * Added a "reserved" keyword in both proto2 and proto3 syntax. User can use
    this keyword to declare reserved field numbers and names to prevent them
    from being reused by other fields in the same message.

    To reserve field numbers, add a reserved declaration in your message:

      message TestMessage {
        reserved 2, 15, 9 to 11, 3;
      }

    This reserves field numbers 2, 3, 9, 10, 11 and 15. If a user uses any of
    these as field numbers, the protocol buffer compiler will report an error.

    Field names can also be reserved:

      message TestMessage {
        reserved "foo", "bar";
      }

  * Various bug fixes since 3.0.0-alpha-2

  Objective-C
    Objective-C includes a code generator and a native objective-c runtime
    library.  By adding “--objc_out” to protoc, the code generator will generate
    a header(*.pbobjc.h) and an implementation file(*.pbobjc.m) for each proto
    file.

    In this first release, the generated interface provides: enums, messages,
    field support(single, repeated, map, oneof), proto2 and proto3 syntax
    support, parsing and serialization. It’s  compatible with ARC and non-ARC
    usage. Besides, user can also access it via the swift bridging header.

    See objectivec/README.md for details.

  C#
    * C# protobufs are based on project
      https://github.com/jskeet/protobuf-csharp-port. The original project was
      frozen and all the new development will happen here.
    * Codegen plugin for C# was completely rewritten to C++ and is now an
      integral part of protoc.
    * Some refactorings and cleanup has been applied to the C# runtime library.
    * Only proto2 is supported in C# at the moment, proto3 support is in
      progress and will likely bring significant breaking changes to the API.

    See csharp/README.md for details.

  C++
    * Added runtime support for Any type. To use Any in your proto file, first
      import the definition of Any:

        // foo.proto
        import "google/protobuf/any.proto";
        message Foo {
          google.protobuf.Any any_field = 1;
        }
        message Bar {
          int32 value = 1;
        }

      Then in C++ you can access the Any field using PackFrom()/UnpackTo()
      methods:

        Foo foo;
        Bar bar = ...;
        foo.mutable_any_field()->PackFrom(bar);
        ...
        if (foo.any_field().IsType<Bar>()) {
          foo.any_field().UnpackTo(&bar);
          ...
        }
    * In text format, entries of a map field will be sorted by key.

  Java
    * Continued optimizations on the lite runtime to improve performance for
      Android.

  Python
    * Added map support.
      - maps now have a dict-like interface (msg.map_field[key] = value)
      - existing code that modifies maps via the repeated field interface
        will need to be updated.

  Ruby
    * Improvements to RepeatedField's emulation of the Ruby Array API.
    * Various speedups and internal cleanups.

2015-02-26 version 3.0.0-alpha-2 (Python/Ruby/JavaNano):
  General
  * Introduced three new language implementations (Ruby, JavaNano, and
    Python) to proto3.
  * Various bug fixes since 3.0.0-alpha-1

  Python:
    Python has received several updates, most notably support for proto3
    semantics in any .proto file that declares syntax="proto3".
    Messages declared in proto3 files no longer represent field presence
    for scalar fields (number, enums, booleans, or strings).  You can
    no longer call HasField() for such fields, and they are serialized
    based on whether they have a non-zero/empty/false value.

    One other notable change is in the C++-accelerated implementation.
    Descriptor objects (which describe the protobuf schema and allow
    reflection over it) are no longer duplicated between the Python
    and C++ layers.  The Python descriptors are now simple wrappers
    around the C++ descriptors.  This change should significantly
    reduce the memory usage of programs that use a lot of message
    types.

  Ruby:
    We have added proto3 support for Ruby via a native C extension.

    The Ruby extension itself is included in the ruby/ directory, and details on
    building and installing the extension are in ruby/README.md. The extension
    will also be published as a Ruby gem. Code generator support is included as
    part of `protoc` with the `--ruby_out` flag.

    The Ruby extension implements a user-friendly DSL to define message types
    (also generated by the code generator from `.proto` files).  Once a message
    type is defined, the user may create instances of the message that behave in
    ways idiomatic to Ruby. For example:

    - Message fields are present as ordinary Ruby properties (getter method
      `foo` and setter method `foo=`).
    - Repeated field elements are stored in a container that acts like a native
      Ruby array, and map elements are stored in a container that acts like a
      native Ruby hashmap.
    - The usual well-known methods, such as `#to_s`, `#dup`, and the like, are
      present.

    Unlike several existing third-party Ruby extensions for protobuf, this
    extension is built on a "strongly-typed" philosophy: message fields and
    array/map containers will throw exceptions eagerly when values of the
    incorrect type are inserted.

    See ruby/README.md for details.

  JavaNano:
    JavaNano is a special code generator and runtime library designed especially
    for resource-restricted systems, like Android. It is very resource-friendly
    in both the amount of code and the runtime overhead. Here is an an overview
    of JavaNano features compared with the official Java protobuf:

    - No descriptors or message builders.
    - All messages are mutable; fields are public Java fields.
    - For optional fields only, encapsulation behind setter/getter/hazzer/
      clearer functions is opt-in, which provide proper 'has' state support.
    - For proto2, if not opted in, has state (field presence) is not available.
      Serialization outputs all fields not equal to their defaults.
      The behavior is consistent with proto3 semantics.
    - Required fields (proto2 only) are always serialized.
    - Enum constants are integers; protection against invalid values only
      when parsing from the wire.
    - Enum constants can be generated into container interfaces bearing
      the enum's name (so the referencing code is in Java style).
    - CodedInputByteBufferNano can only take byte[] (not InputStream).
    - Similarly CodedOutputByteBufferNano can only write to byte[].
    - Repeated fields are in arrays, not ArrayList or Vector. Null array
      elements are allowed and silently ignored.
    - Full support for serializing/deserializing repeated packed fields.
    - Support  extensions (in proto2).
    - Unset messages/groups are null, not an immutable empty default
      instance.
    - toByteArray(...) and mergeFrom(...) are now static functions of
      MessageNano.
    - The 'bytes' type translates to the Java type byte[].

    See javanano/README.txt for details.

2014-12-01 version 3.0.0-alpha-1 (C++/Java):

  General
  * Introduced Protocol Buffers language version 3 (aka proto3).

    When protobuf was initially opensourced it implemented Protocol Buffers
    language version 2 (aka proto2), which is why the version number
    started from v2.0.0. From v3.0.0, a new language version (proto3) is
    introduced while the old version (proto2) will continue to be supported.

    The main intent of introducing proto3 is to clean up protobuf before
    pushing the language as the foundation of Google's new API platform.
    In proto3, the language is simplified, both for ease of use and  to
    make it available in a wider range of programming languages. At the
    same time a few features are added to better support common idioms
    found in APIs.

    The following are the main new features in language version 3:

      1. Removal of field presence logic for primitive value fields, removal
         of required fields, and removal of default values. This makes proto3
         significantly easier to implement with open struct representations,
         as in languages like Android Java, Objective C, or Go.
      2. Removal of unknown fields.
      3. Removal of extensions, which are instead replaced by a new standard
         type called Any.
      4. Fix semantics for unknown enum values.
      5. Addition of maps.
      6. Addition of a small set of standard types for representation of time,
         dynamic data, etc.
      7. A well-defined encoding in JSON as an alternative to binary proto
         encoding.

    This release (v3.0.0-alpha-1) includes partial proto3 support for C++ and
    Java. Items 6 (well-known types) and 7 (JSON format) in the above feature
    list are not implemented.

    A new notion "syntax" is introduced to specify whether a .proto file
    uses proto2 or proto3:

      // foo.proto
      syntax = "proto3";
      message Bar {...}

    If omitted, the protocol compiler will generate a warning and "proto2" will
    be used as the default. This warning will be turned into an error in a
    future release.

    We recommend that new Protocol Buffers users use proto3. However, we do not
    generally recommend that existing users migrate from proto2 from proto3 due
    to API incompatibility, and we will continue to support proto2 for a long
    time.

  * Added support for map fields (implemented in C++/Java for both proto2 and
    proto3).

    Map fields can be declared using the following syntax:

      message Foo {
        map<string, string> values = 1;
      }

    Data of a map field will be stored in memory as an unordered map and it
    can be accessed through generated accessors.

  C++
  * Added arena allocation support (for both proto2 and proto3).

    Profiling shows memory allocation and deallocation constitutes a significant
    fraction of CPU-time spent in protobuf code and arena allocation is a
    technique introduced to reduce this cost. With arena allocation, new
    objects will be allocated from a large piece of preallocated memory and
    deallocation of these objects is almost free. Early adoption shows 20% to
    50% improvement in some Google binaries.

    To enable arena support, add the following option to your .proto file:

      option cc_enable_arenas = true;

    Protocol compiler will generate additional code to make the generated
    message classes work with arenas. This does not change the existing API
    of protobuf messages and does not affect wire format. Your existing code
    should continue to work after adding this option. In the future we will
    make this option enabled by default.

    To actually take advantage of arena allocation, you need to use the arena
    APIs when creating messages. A quick example of using the arena API:

      {
        google::protobuf::Arena arena;
        // Allocate a protobuf message in the arena.
        MyMessage* message = Arena::CreateMessage<MyMessage>(&arena);
        // All submessages will be allocated in the same arena.
        if (!message->ParseFromString(data)) {
          // Deal with malformed input data.
        }
        // Must not delete the message here. It will be deleted automatically
        // when the arena is destroyed.
      }

    Currently arena does not work with map fields. Enabling arena in a .proto
    file containing map fields will result in compile errors in the generated
    code. This will be addressed in a future release.

2014-10-20 version 2.6.1:

  C++
  * Added atomicops support for Solaris.
  * Released memory allocated by InitializeDefaultRepeatedFields() and
    GetEmptyString(). Some memory sanitizers reported them as memory leaks.

  Java
  * Updated DynamicMessage.setField() to handle repeated enum values
    correctly.
  * Fixed a bug that caused NullPointerException to be thrown when
    converting manually constructed FileDescriptorProto to
    FileDescriptor.

  Python
  * Fixed WhichOneof() to work with de-serialized protobuf messages.
  * Fixed a missing file problem of Python C++ implementation.

2014-08-15 version 2.6.0:

  General
  * Added oneofs(unions) feature. Fields in the same oneof will share
    memory and at most one field can be set at the same time. Use the
    oneof keyword to define a oneof like:
      message SampleMessage {
        oneof test_oneof {
          string name = 4;
          YourMessage sub_message = 9;
        }
      }
  * Files, services, enums, messages, methods and enum values can be marked
    as deprecated now.
  * Added Support for list values, including lists of messages, when
    parsing text-formatted protos in C++ and Java.
      For example:  foo: [1, 2, 3]

  C++
  * Enhanced customization on TestFormat printing.
  * Added SwapFields() in reflection API to swap a subset of fields.
    Added SetAllocatedMessage() in reflection API.
  * Repeated primitive extensions are now packable. The
    [packed=true] option only affects serializers. Therefore, it is
    possible to switch a repeated extension field to packed format
    without breaking backwards-compatibility.
  * Various speed optimizations.

  Java
  * writeTo() method in ByteString can now write a substring to an
    output stream. Added endWith() method for ByteString.
  * ByteString and ByteBuffer are now supported in CodedInputStream
    and CodedOutputStream.
  * java_generate_equals_and_hash can now be used with the LITE_RUNTIME.

  Python
  * A new C++-backed extension module (aka "cpp api v2") that replaces the
    old ("cpp api v1") one.  Much faster than the pure Python code.  This one
    resolves many bugs and is recommended for general use over the
    pure Python when possible.
  * Descriptors now have enum_types_by_name and extension_types_by_name dict
    attributes.
  * Support for Python 3.

2013-02-27 version 2.5.0:

  General
  * New notion "import public" that allows a proto file to forward the content
    it imports to its importers. For example,
      // foo.proto
      import public "bar.proto";
      import "baz.proto";

      // qux.proto
      import "foo.proto";
      // Stuff defined in bar.proto may be used in this file, but stuff from
      // baz.proto may NOT be used without importing it explicitly.
    This is useful for moving proto files. To move a proto file, just leave
    a single "import public" in the old proto file.
  * New enum option "allow_alias" that specifies whether different symbols can
    be assigned the same numeric value. Default value is "true". Setting it to
    false causes the compiler to reject enum definitions where multiple symbols
    have the same numeric value.
    Note: We plan to flip the default value to "false" in a future release.
    Projects using enum aliases should set the option to "true" in their .proto
    files.

  C++
  * New generated method set_allocated_foo(Type* foo) for message and string
    fields. This method allows you to set the field to a pre-allocated object
    and the containing message takes the ownership of that object.
  * Added SetAllocatedExtension() and ReleaseExtension() to extensions API.
  * Custom options are now formatted correctly when descriptors are printed in
    text format.
  * Various speed optimizations.

  Java
  * Comments in proto files are now collected and put into generated code as
    comments for corresponding classes and data members.
  * Added Parser to parse directly into messages without a Builder. For
    example,
      Foo foo = Foo.PARSER.ParseFrom(input);
    Using Parser is ~25% faster than using Builder to parse messages.
  * Added getters/setters to access the underlying ByteString of a string field
    directly.
  * ByteString now supports more operations: substring(), prepend(), and
    append(). The implementation of ByteString uses a binary tree structure
    to support these operations efficiently.
  * New method findInitializationErrors() that lists all missing required
    fields.
  * Various code size and speed optimizations.

  Python
  * Added support for dynamic message creation. DescriptorDatabase,
    DescriptorPool, and MessageFactory work like their C++ counterparts to
    simplify Descriptor construction from *DescriptorProtos, and MessageFactory
    provides a message instance from a Descriptor.
  * Added pickle support for protobuf messages.
  * Unknown fields are now preserved after parsing.
  * Fixed bug where custom options were not correctly populated. Custom
    options can be accessed now.
  * Added EnumTypeWrapper that provides better accessibility to enum types.
  * Added ParseMessage(descriptor, bytes) to generate a new Message instance
    from a descriptor and a byte string.

2011-05-01 version 2.4.1:

  C++
  * Fixed the friendship problem for old compilers to make the library now gcc 3
    compatible again.
  * Fixed vcprojects/extract_includes.bat to extract compiler/plugin.h.

  Java
  * Removed usages of JDK 1.6 only features to make the library now JDK 1.5
    compatible again.
  * Fixed a bug about negative enum values.
  * serialVersionUID is now defined in generated messages for java serializing.
  * Fixed protoc to use java.lang.Object, which makes "Object" now a valid
    message name again.

  Python
  * Experimental C++ implementation now requires C++ protobuf library installed.
    See the README.txt in the python directory for details.

2011-02-02 version 2.4.0:

  General
  * The RPC (cc|java|py)_generic_services default value is now false instead of
    true.
  * Custom options can have aggregate types. For example,
      message MyOption {
        optional string comment = 1;
        optional string author = 2;
      }
      extend google.protobuf.FieldOptions {
        optional MyOption myoption = 12345;
      }
    This option can now be set as follows:
      message SomeType {
        optional int32 field = 1 [(myoption) = { comment:'x' author:'y' }];
      }

  C++
  * Various speed and code size optimizations.
  * Added a release_foo() method on string and message fields.
  * Fixed gzip_output_stream sub-stream handling.

  Java
  * Builders now maintain sub-builders for sub-messages. Use getFooBuilder() to
    get the builder for the sub-message "foo". This allows you to repeatedly
    modify deeply-nested sub-messages without rebuilding them.
  * Builder.build() no longer invalidates the Builder for generated messages
    (You may continue to modify it and then build another message).
  * Code generator will generate efficient equals() and hashCode()
    implementations if new option java_generate_equals_and_hash is enabled.
    (Otherwise, reflection-based implementations are used.)
  * Generated messages now implement Serializable.
  * Fields with [deprecated=true] will be marked with @Deprecated in Java.
  * Added lazy conversion of UTF-8 encoded strings to String objects to improve
    performance.
  * Various optimizations.
  * Enum value can be accessed directly, instead of calling getNumber() on the
    enum member.
  * For each enum value, an integer constant is also generated with the suffix
    _VALUE.

  Python
  * Added an experimental  C++ implementation for Python messages via a Python
    extension. Implementation type is controlled by an environment variable
    PROTOCOL_BUFFERS_PYTHON_IMPLEMENTATION (valid values: "cpp" and "python")
    The default value is currently "python" but will be changed to "cpp" in
    future release.
  * Improved performance on message instantiation significantly.
    Most of the work on message instantiation is done just once per message
    class, instead of once per message instance.
  * Improved performance on text message parsing.
  * Allow add() to forward keyword arguments to the concrete class.
      E.g. instead of
        item = repeated_field.add()
        item.foo = bar
        item.baz = quux
      You can do:
        repeated_field.add(foo=bar, baz=quux)
  * Added a sort() interface to the BaseContainer.
  * Added an extend() method to repeated composite fields.
  * Added UTF8 debug string support.

2010-01-08 version 2.3.0:

  General
  * Parsers for repeated numeric fields now always accept both packed and
    unpacked input.  The [packed=true] option only affects serializers.
    Therefore, it is possible to switch a field to packed format without
    breaking backwards-compatibility -- as long as all parties are using
    protobuf 2.3.0 or above, at least.
  * The generic RPC service code generated by the C++, Java, and Python
    generators can be disabled via file options:
      option cc_generic_services = false;
      option java_generic_services = false;
      option py_generic_services = false;
    This allows plugins to generate alternative code, possibly specific to some
    particular RPC implementation.

  protoc
  * Now supports a plugin system for code generators.  Plugins can generate
    code for new languages or inject additional code into the output of other
    code generators.  Plugins are just binaries which accept a protocol buffer
    on stdin and write a protocol buffer to stdout, so they may be written in
    any language.  See src/google/protobuf/compiler/plugin.proto.
    **WARNING**:  Plugins are experimental.  The interface may change in a
    future version.
  * If the output location ends in .zip or .jar, protoc will write its output
    to a zip/jar archive instead of a directory.  For example:
      protoc --java_out=myproto_srcs.jar --python_out=myproto.zip myproto.proto
    Currently the archive contents are not compressed, though this could change
    in the future.
  * inf, -inf, and nan can now be used as default values for float and double
    fields.

  C++
  * Various speed and code size optimizations.
  * DynamicMessageFactory is now fully thread-safe.
  * Message::Utf8DebugString() method is like DebugString() but avoids escaping
    UTF-8 bytes.
  * Compiled-in message types can now contain dynamic extensions, through use
    of CodedInputStream::SetExtensionRegistry().
  * Now compiles shared libraries (DLLs) by default on Cygwin and MinGW, to
    match other platforms.  Use --disable-shared to avoid this.

  Java
  * parseDelimitedFrom() and mergeDelimitedFrom() now detect EOF and return
    false/null instead of throwing an exception.
  * Fixed some initialization ordering bugs.
  * Fixes for OpenJDK 7.

  Python
  * 10-25 times faster than 2.2.0, still pure-Python.
  * Calling a mutating method on a sub-message always instantiates the message
    in its parent even if the mutating method doesn't actually mutate anything
    (e.g. parsing from an empty string).
  * Expanded descriptors a bit.

2009-08-11 version 2.2.0:

  C++
  * Lite mode:  The "optimize_for = LITE_RUNTIME" option causes the compiler
    to generate code which only depends libprotobuf-lite, which is much smaller
    than libprotobuf but lacks descriptors, reflection, and some other features.
  * Fixed bug where Message.Swap(Message) was only implemented for
    optimize_for_speed.  Swap now properly implemented in both modes
    (Issue 91).
  * Added RemoveLast and SwapElements(index1, index2) to Reflection
    interface for repeated elements.
  * Added Swap(Message) to Reflection interface.
  * Floating-point literals in generated code that are intended to be
    single-precision now explicitly have 'f' suffix to avoid pedantic warnings
    produced by some compilers.
  * The [deprecated=true] option now causes the C++ code generator to generate
    a GCC-style deprecation annotation (no-op on other compilers).
  * google::protobuf::GetEnumDescriptor<SomeGeneratedEnumType>() returns the
    EnumDescriptor for that type -- useful for templates which cannot call
    SomeGeneratedEnumType_descriptor().
  * Various optimizations and obscure bug fixes.

  Java
  * Lite mode:  The "optimize_for = LITE_RUNTIME" option causes the compiler
    to generate code which only depends libprotobuf-lite, which is much smaller
    than libprotobuf but lacks descriptors, reflection, and some other features.
  * Lots of style cleanups.

  Python
  * Fixed endianness bug with floats and doubles.
  * Text format parsing support.
  * Fix bug with parsing packed repeated fields in embedded messages.
  * Ability to initialize fields by passing keyword args to constructor.
  * Support iterators in extend and __setslice__ for containers.

2009-05-13 version 2.1.0:

  General
  * Repeated fields of primitive types (types other that string, group, and
    nested messages) may now use the option [packed = true] to get a more
    efficient encoding.  In the new encoding, the entire list is written
    as a single byte blob using the "length-delimited" wire type.  Within
    this blob, the individual values are encoded the same way they would
    be normally except without a tag before each value (thus, they are
    tightly "packed").
  * For each field, the generated code contains an integer constant assigned
    to the field number.  For example, the .proto file:
      message Foo { optional int bar_baz = 123; }
    would generate the following constants, all with the integer value 123:
      C++:     Foo::kBarBazFieldNumber
      Java:    Foo.BAR_BAZ_FIELD_NUMBER
      Python:  Foo.BAR_BAZ_FIELD_NUMBER
    Constants are also generated for extensions, with the same naming scheme.
    These constants may be used as switch cases.
  * Updated bundled Google Test to version 1.3.0.  Google Test is now bundled
    in its verbatim form as a nested autoconf package, so you can drop in any
    other version of Google Test if needed.
  * optimize_for = SPEED is now the default, by popular demand.  Use
    optimize_for = CODE_SIZE if code size is more important in your app.
  * It is now an error to define a default value for a repeated field.
    Previously, this was silently ignored (it had no effect on the generated
    code).
  * Fields can now be marked deprecated like:
      optional int32 foo = 1 [deprecated = true];
    Currently this does not have any actual effect, but in the future the code
    generators may generate deprecation annotations in each language.
  * Cross-compiling should now be possible using the --with-protoc option to
    configure.  See README.txt for more info.

  protoc
  * --error_format=msvs option causes errors to be printed in Visual Studio
    format, which should allow them to be clicked on in the build log to go
    directly to the error location.
  * The type name resolver will no longer resolve type names to fields.  For
    example, this now works:
      message Foo {}
      message Bar {
        optional int32 Foo = 1;
        optional Foo baz = 2;
      }
    Previously, the type of "baz" would resolve to "Bar.Foo", and you'd get
    an error because Bar.Foo is a field, not a type.  Now the type of "baz"
    resolves to the message type Foo.  This change is unlikely to make a
    difference to anyone who follows the Protocol Buffers style guide.

  C++
  * Several optimizations, including but not limited to:
    - Serialization, especially to flat arrays, is 10%-50% faster, possibly
      more for small objects.
    - Several descriptor operations which previously required locking no longer
      do.
    - Descriptors are now constructed lazily on first use, rather than at
      process startup time.  This should save memory in programs which do not
      use descriptors or reflection.
    - UnknownFieldSet completely redesigned to be more efficient (especially in
      terms of memory usage).
    - Various optimizations to reduce code size (though the serialization speed
      optimizations increased code size).
  * Message interface has method ParseFromBoundedZeroCopyStream() which parses
    a limited number of bytes from an input stream rather than parsing until
    EOF.
  * GzipInputStream and GzipOutputStream support reading/writing gzip- or
    zlib-compressed streams if zlib is available.
    (google/protobuf/io/gzip_stream.h)
  * DescriptorPool::FindAllExtensions() and corresponding
    DescriptorDatabase::FindAllExtensions() can be used to enumerate all
    extensions of a given type.
  * For each enum type Foo, protoc will generate functions:
      const string& Foo_Name(Foo value);
      bool Foo_Parse(const string& name, Foo* result);
    The former returns the name of the enum constant corresponding to the given
    value while the latter finds the value corresponding to a name.
  * RepeatedField and RepeatedPtrField now have back-insertion iterators.
  * String fields now have setters that take a char* and a size, in addition
    to the existing ones that took char* or const string&.
  * DescriptorPool::AllowUnknownDependencies() may be used to tell
    DescriptorPool to create placeholder descriptors for unknown entities
    referenced in a FileDescriptorProto.  This can allow you to parse a .proto
    file without having access to other .proto files that it imports, for
    example.
  * Updated gtest to latest version.  The gtest package is now included as a
    nested autoconf package, so it should be able to drop new versions into the
    "gtest" subdirectory without modification.

  Java
  * Fixed bug where Message.mergeFrom(Message) failed to merge extensions.
  * Message interface has new method toBuilder() which is equivalent to
    newBuilderForType().mergeFrom(this).
  * All enums now implement the ProtocolMessageEnum interface.
  * Setting a field to null now throws NullPointerException.
  * Fixed tendency for TextFormat's parsing to overflow the stack when
    parsing large string values.  The underlying problem is with Java's
    regex implementation (which unfortunately uses recursive backtracking
    rather than building an NFA).  Worked around by making use of possessive
    quantifiers.
  * Generated service classes now also generate pure interfaces.  For a service
    Foo, Foo.Interface is a pure interface containing all of the service's
    defined methods.  Foo.newReflectiveService() can be called to wrap an
    instance of this interface in a class that implements the generic
    RpcService interface, which provides reflection support that is usually
    needed by RPC server implementations.
  * RPC interfaces now support blocking operation in addition to non-blocking.
    The protocol compiler generates separate blocking and non-blocking stubs
    which operate against separate blocking and non-blocking RPC interfaces.
    RPC implementations will have to implement the new interfaces in order to
    support blocking mode.
  * New I/O methods parseDelimitedFrom(), mergeDelimitedFrom(), and
    writeDelimitedTo() read and write "delimited" messages from/to a stream,
    meaning that the message size precedes the data.  This way, you can write
    multiple messages to a stream without having to worry about delimiting
    them yourself.
  * Throw a more descriptive exception when build() is double-called.
  * Add a method to query whether CodedInputStream is at the end of the input
    stream.
  * Add a method to reset a CodedInputStream's size counter; useful when
    reading many messages with the same stream.
  * equals() and hashCode() now account for unknown fields.

  Python
  * Added slicing support for repeated scalar fields. Added slice retrieval and
    removal of repeated composite fields.
  * Updated RPC interfaces to allow for blocking operation.  A client may
    now pass None for a callback when making an RPC, in which case the
    call will block until the response is received, and the response
    object will be returned directly to the caller.  This interface change
    cannot be used in practice until RPC implementations are updated to
    implement it.
  * Changes to input_stream.py should make protobuf compatible with appengine.

2008-11-25 version 2.0.3:

  protoc
  * Enum values may now have custom options, using syntax similar to field
    options.
  * Fixed bug where .proto files which use custom options but don't actually
    define them (i.e. they import another .proto file defining the options)
    had to explicitly import descriptor.proto.
  * Adjacent string literals in .proto files will now be concatenated, like in
    C.
  * If an input file is a Windows absolute path (e.g. "C:\foo\bar.proto") and
    the import path only contains "." (or contains "." but does not contain
    the file), protoc incorrectly thought that the file was under ".", because
    it thought that the path was relative (since it didn't start with a slash).
    This has been fixed.

  C++
  * Generated message classes now have a Swap() method which efficiently swaps
    the contents of two objects.
  * All message classes now have a SpaceUsed() method which returns an estimate
    of the number of bytes of allocated memory currently owned by the object.
    This is particularly useful when you are reusing a single message object
    to improve performance but want to make sure it doesn't bloat up too large.
  * New method Message::SerializeAsString() returns a string containing the
    serialized data.  May be more convenient than calling
    SerializeToString(string*).
  * In debug mode, log error messages when string-type fields are found to
    contain bytes that are not valid UTF-8.
  * Fixed bug where a message with multiple extension ranges couldn't parse
    extensions.
  * Fixed bug where MergeFrom(const Message&) didn't do anything if invoked on
    a message that contained no fields (but possibly contained extensions).
  * Fixed ShortDebugString() to not be O(n^2).  Durr.
  * Fixed crash in TextFormat parsing if the first token in the input caused a
    tokenization error.
  * Fixed obscure bugs in zero_copy_stream_impl.cc.
  * Added support for HP C++ on Tru64.
  * Only build tests on "make check", not "make".
  * Fixed alignment issue that caused crashes when using DynamicMessage on
    64-bit Sparc machines.
  * Simplify template usage to work with MSVC 2003.
  * Work around GCC 4.3.x x86_64 compiler bug that caused crashes on startup.
    (This affected Fedora 9 in particular.)
  * Now works on "Solaris 10 using recent Sun Studio".

  Java
  * New overload of mergeFrom() which parses a slice of a byte array instead
    of the whole thing.
  * New method ByteString.asReadOnlyByteBuffer() does what it sounds like.
  * Improved performance of isInitialized() when optimizing for code size.

  Python
  * Corrected ListFields() signature in Message base class to match what
    subclasses actually implement.
  * Some minor refactoring.
  * Don't pass self as first argument to superclass constructor (no longer
    allowed in Python 2.6).

2008-09-29 version 2.0.2:

  General
  * License changed from Apache 2.0 to 3-Clause BSD.
  * It is now possible to define custom "options", which are basically
    annotations which may be placed on definitions in a .proto file.
    For example, you might define a field option called "foo" like so:
      import "google/protobuf/descriptor.proto"
      extend google.protobuf.FieldOptions {
        optional string foo = 12345;
      }
    Then you annotate a field using the "foo" option:
      message MyMessage {
        optional int32 some_field = 1 [(foo) = "bar"]
      }
    The value of this option is then visible via the message's
    Descriptor:
      const FieldDescriptor* field =
        MyMessage::descriptor()->FindFieldByName("some_field");
      assert(field->options().GetExtension(foo) == "bar");
    This feature has been implemented and tested in C++ and Java.
    Other languages may or may not need to do extra work to support
    custom options, depending on how they construct descriptors.

  C++
  * Fixed some GCC warnings that only occur when using -pedantic.
  * Improved static initialization code, making ordering more
    predictable among other things.
  * TextFormat will no longer accept messages which contain multiple
    instances of a singular field.  Previously, the latter instance
    would overwrite the former.
  * Now works on systems that don't have hash_map.

  Java
  * Print @Override annotation in generated code where appropriate.

  Python
  * Strings now use the "unicode" type rather than the "str" type.
    String fields may still be assigned ASCII "str" values; they will
    automatically be converted.
  * Adding a property to an object representing a repeated field now
    raises an exception.  For example:
      # No longer works (and never should have).
      message.some_repeated_field.foo = 1

  Windows
  * We now build static libraries rather than DLLs by default on MSVC.
    See vsprojects/readme.txt for more information.

2008-08-15 version 2.0.1:

  protoc
  * New flags --encode and --decode can be used to convert between protobuf text
    format and binary format from the command-line.
  * New flag --descriptor_set_out can be used to write FileDescriptorProtos for
    all parsed files directly into a single output file.  This is particularly
    useful if you wish to parse .proto files from programs written in languages
    other than C++: just run protoc as a background process and have it output
    a FileDescriptorList, then parse that natively.
  * Improved error message when an enum value's name conflicts with another
    symbol defined in the enum type's scope, e.g. if two enum types declared
    in the same scope have values with the same name.  This is disallowed for
    compatibility with C++, but this wasn't clear from the error.
  * Fixed absolute output paths on Windows.
  * Allow trailing slashes in --proto_path mappings.

  C++
  * Reflection objects are now per-class rather than per-instance.  To make this
    possible, the Reflection interface had to be changed such that all methods
    take the Message instance as a parameter.  This change improves performance
    significantly in memory-bandwidth-limited use cases, since it makes the
    message objects smaller.  Note that source-incompatible interface changes
    like this will not be made again after the library leaves beta.
  * Heuristically detect sub-messages when printing unknown fields.
  * Fix static initialization ordering bug that caused crashes at startup when
    compiling on Mac with static linking.
  * Fixed TokenizerTest when compiling with -DNDEBUG on Linux.
  * Fixed incorrect definition of kint32min.
  * Fix bytes type setter to work with byte sequences with embedded NULLs.
  * Other irrelevant tweaks.

  Java
  * Fixed UnknownFieldSet's parsing of varints larger than 32 bits.
  * Fixed TextFormat's parsing of "inf" and "nan".
  * Fixed TextFormat's parsing of comments.
  * Added info to Java POM that will be required when we upload the
    package to a Maven repo.

  Python
  * MergeFrom(message) and CopyFrom(message) are now implemented.
  * SerializeToString() raises an exception if the message is missing required
    fields.
  * Code organization improvements.
  * Fixed doc comments for RpcController and RpcChannel, which had somehow been
    swapped.
  * Fixed text_format_test on Windows where floating-point exponents sometimes
    contain extra zeros.
  * Fix Python service CallMethod() implementation.

  Other
  * Improved readmes.
  * VIM syntax highlighting improvements.

2008-07-07 version 2.0.0:

  * First public release.<|MERGE_RESOLUTION|>--- conflicted
+++ resolved
@@ -1,4 +1,3 @@
-<<<<<<< HEAD
 Unreleased Changes
 
   C++:
@@ -8,7 +7,7 @@
   Python:
   * Improved the error message when AttributeError is returned from __getattr__
     in EnumTypeWrapper.
-=======
+
 2020-05-26 version 3.12.2 (C++/Java/Python/PHP/Objective-C/C#/Ruby/JavaScript)
 
   C++
@@ -23,7 +22,6 @@
   * Re-add binary gems for Ruby 2.3 and 2.4. These are EOL upstream, however
     many people still use them and dropping support will require more
     coordination.
->>>>>>> 678da4f7
 
 2020-05-12 version 3.12.0 (C++/Java/Python/PHP/Objective-C/C#/Ruby/JavaScript)
 
