#!/bin/bash
#
# Build and runs tests for the protobuf project.  The tests as written here are
# used by both Jenkins and Travis, though some specialized logic is required to
# handle the differences between them.

on_travis() {
  if [ "$TRAVIS" == "true" ]; then
    "$@"
  fi
}

# For when some other test needs the C++ main build, including protoc and
# libprotobuf.
internal_build_cpp() {
  if [ -f src/protoc ]; then
    # Already built.
    return
  fi

  if [[ $(uname -s) == "Linux" && "$TRAVIS" == "true" ]]; then
    # Install GCC 4.8 to replace the default GCC 4.6. We need 4.8 for more
    # decent C++ 11 support in order to compile conformance tests.
    sudo add-apt-repository ppa:ubuntu-toolchain-r/test -y
    sudo apt-get update -qq
    sudo apt-get install -qq g++-4.8
    export CXX="g++-4.8" CC="gcc-4.8"
  fi

  ./autogen.sh
  ./configure CXXFLAGS="-fPIC"  # -fPIC is needed for python cpp test.
                                # See python/setup.py for more details
  make -j2
}

build_cpp() {
  internal_build_cpp
  make check -j2
  cd conformance && make test_cpp && cd ..

  # The benchmark code depends on cmake, so test if it is installed before
  # trying to do the build.
  # NOTE: The travis macOS images say they have cmake, but the xcode8.1 image
  # appears to be missing it: https://github.com/travis-ci/travis-ci/issues/6996
  if [[ $(type cmake 2>/dev/null) ]]; then
    # Verify benchmarking code can build successfully.
    git submodule init
    git submodule update
    cd third_party/benchmark && cmake -DCMAKE_BUILD_TYPE=Release && make && cd ../..
    cd benchmarks && make && ./generate-datasets && cd ..
  else
    echo ""
    echo "WARNING: Skipping validation of the bench marking code, cmake isn't installed."
    echo ""
  fi
}

build_cpp_distcheck() {
  ./autogen.sh
  ./configure
  make dist

  # List all files that should be included in the distribution package.
  git ls-files | grep "^\(java\|python\|objectivec\|csharp\|js\|ruby\|php\|cmake\|examples\)" |\
    grep -v ".gitignore" | grep -v "java/compatibility_tests" |\
    grep -v "python/compatibility_tests" | grep -v "csharp/compatibility_tests" > dist.lst
  # Unzip the dist tar file.
  DIST=`ls *.tar.gz`
  tar -xf $DIST
  cd ${DIST//.tar.gz}
  # Check if every file exists in the dist tar file.
  FILES_MISSING=""
  for FILE in $(<../dist.lst); do
    if ! file $FILE &>/dev/null; then
      echo "$FILE is not found!"
      FILES_MISSING="$FILE $FILES_MISSING"
    fi
  done
  cd ..
  if [ ! -z "$FILES_MISSING" ]; then
    echo "Missing files in EXTRA_DIST: $FILES_MISSING"
    exit 1
  fi

  # Do the regular dist-check for C++.
  make distcheck -j2
}

build_csharp() {
  # Just for the conformance tests. We don't currently
  # need to really build protoc, but it's simplest to keep with the
  # conventions of the other builds.
  internal_build_cpp
  NUGET=/usr/local/bin/nuget.exe

  # Perform "dotnet new" once to get the setup preprocessing out of the
  # way. That spews a lot of output (including backspaces) into logs
  # otherwise, and can cause problems. It doesn't matter if this step
  # is performed multiple times; it's cheap after the first time anyway.
  # (It also doesn't matter if it's unnecessary, which it will be on some
  # systems. It's necessary on Jenkins in order to avoid unprintable
  # characters appearing in the JUnit output.)
  mkdir dotnettmp
  (cd dotnettmp; dotnet new > /dev/null)
  rm -rf dotnettmp

  csharp/buildall.sh
  cd conformance && make test_csharp && cd ..

  # Run csharp compatibility test between 3.0.0 and the current version.
  csharp/compatibility_tests/v3.0.0/test.sh 3.0.0
}

build_golang() {
  # Go build needs `protoc`.
  internal_build_cpp
  # Add protoc to the path so that the examples build finds it.
  export PATH="`pwd`/src:$PATH"

  # Install Go and the Go protobuf compiler plugin.
  on_travis sudo apt-get update -qq
  on_travis sudo apt-get install -qq golang

  export GOPATH="$HOME/gocode"
  mkdir -p "$GOPATH/src/github.com/google"
  rm -f "$GOPATH/src/github.com/google/protobuf"
  ln -s "`pwd`" "$GOPATH/src/github.com/google/protobuf"
  export PATH="$GOPATH/bin:$PATH"
  go get github.com/golang/protobuf/protoc-gen-go

  cd examples && make gotest && cd ..
}

use_java() {
  version=$1
  case "$version" in
    jdk7)
      on_travis sudo apt-get install openjdk-7-jdk
      export PATH=/usr/lib/jvm/java-7-openjdk-amd64/bin:$PATH
      export JAVA_HOME=/usr/lib/jvm/java-7-openjdk-amd64
      ;;
    oracle7)
      if [ "$TRAVIS" == "true" ]; then
        sudo apt-get install python-software-properties # for apt-add-repository
        echo "oracle-java7-installer shared/accepted-oracle-license-v1-1 select true" | \
          sudo debconf-set-selections
        yes | sudo apt-add-repository ppa:webupd8team/java
        yes | sudo apt-get install oracle-java7-installer
      fi;
      export PATH=/usr/lib/jvm/java-7-oracle/bin:$PATH
      export JAVA_HOME=/usr/lib/jvm/java-7-openjdk-amd64
      ;;
  esac

  if [ "$TRAVIS" != "true" ]; then
    MAVEN_LOCAL_REPOSITORY=/var/maven_local_repository
    MVN="$MVN -e -X --offline -Dmaven.repo.local=$MAVEN_LOCAL_REPOSITORY"
  fi;

  which java
  java -version
  $MVN -version
}

# --batch-mode supresses download progress output that spams the logs.
MVN="mvn --batch-mode"

build_java() {
  version=$1
  dir=java_$version
  # Java build needs `protoc`.
  internal_build_cpp
  cp -r java $dir
  cd $dir && $MVN clean && $MVN test
  cd ../..
}

# The conformance tests are hard-coded to work with the $ROOT/java directory.
# So this can't run in parallel with two different sets of tests.
build_java_with_conformance_tests() {
  # Java build needs `protoc`.
  internal_build_cpp
  cd java && $MVN test && $MVN install
  cd util && $MVN package assembly:single
  cd ../..
  cd conformance && make test_java && cd ..
}

build_javanano() {
  # Java build needs `protoc`.
  internal_build_cpp
  cd javanano && $MVN test && cd ..
}

build_java_jdk7() {
  use_java jdk7
  build_java_with_conformance_tests
}
build_java_oracle7() {
  use_java oracle7
  build_java oracle7
}
build_java_compatibility() {
  use_java jdk7
  internal_build_cpp
  # Use the unit-tests extraced from 2.5.0 to test the compatibilty between
  # 3.0.0-beta-4 and the current version.
  cd java/compatibility_tests/v2.5.0
  ./test.sh 3.0.0-beta-4
}

build_javanano_jdk7() {
  use_java jdk7
  build_javanano
}
build_javanano_oracle7() {
  use_java oracle7
  build_javanano
}

internal_install_python_deps() {
  if [ "$TRAVIS" != "true" ]; then
    return;
  fi
  # Install tox (OS X doesn't have pip).
  if [ $(uname -s) == "Darwin" ]; then
    sudo easy_install tox
  else
    sudo pip install tox
  fi
  # Only install Python2.6/3.x on Linux.
  if [ $(uname -s) == "Linux" ]; then
    sudo apt-get install -y python-software-properties # for apt-add-repository
    sudo apt-add-repository -y ppa:fkrull/deadsnakes
    sudo apt-get update -qq
    sudo apt-get install -y python2.6 python2.6-dev
    sudo apt-get install -y python3.3 python3.3-dev
    sudo apt-get install -y python3.4 python3.4-dev
  fi
}

build_objectivec_ios() {
  # Reused the build script that takes care of configuring and ensuring things
  # are up to date.  The OS X test runs the objc conformance test, so skip it
  # here.
  # Note: travis has xctool installed, and we've looked at using it in the past
  # but it has ended up proving unreliable (bugs), an they are removing build
  # support in favor of xcbuild (or just xcodebuild).
  objectivec/DevTools/full_mac_build.sh \
      --core-only --skip-xcode-osx --skip-objc-conformance "$@"
}

build_objectivec_ios_debug() {
  build_objectivec_ios --skip-xcode-release
}

build_objectivec_ios_release() {
  build_objectivec_ios --skip-xcode-debug
}

build_objectivec_osx() {
  # Reused the build script that takes care of configuring and ensuring things
  # are up to date.
  objectivec/DevTools/full_mac_build.sh \
      --core-only --skip-xcode-ios
}

build_objectivec_cocoapods_integration() {
  # Update pod to the latest version.
  gem install cocoapods --no-ri --no-rdoc
  objectivec/Tests/CocoaPods/run_tests.sh
}

build_python() {
  internal_build_cpp
  internal_install_python_deps
  cd python
  # Only test Python 2.6/3.x on Linux
  if [ $(uname -s) == "Linux" ]; then
    envlist=py\{26,27,33,34\}-python
  else
    envlist=py27-python
  fi
  tox -e $envlist
  cd ..
}

build_python_cpp() {
  internal_build_cpp
  internal_install_python_deps
  export LD_LIBRARY_PATH=../src/.libs # for Linux
  export DYLD_LIBRARY_PATH=../src/.libs # for OS X
  cd python
  # Only test Python 2.6/3.x on Linux
  if [ $(uname -s) == "Linux" ]; then
    # py26 is currently disabled due to json_format
    envlist=py\{27,33,34\}-cpp
  else
    envlist=py27-cpp
  fi
  tox -e $envlist
  cd ..
}

build_python_compatibility() {
  internal_build_cpp
  # Use the unit-tests extraced from 2.5.0 to test the compatibilty.
  cd python/compatibility_tests/v2.5.0
  # Test between 2.5.0 and the current version.
  ./test.sh 2.5.0
  # Test between 3.0.0-beta-1 and the current version.
  ./test.sh 3.0.0-beta-1
}

build_ruby21() {
  internal_build_cpp  # For conformance tests.
  cd ruby && bash travis-test.sh ruby-2.1 && cd ..
}
build_ruby22() {
  internal_build_cpp  # For conformance tests.
  cd ruby && bash travis-test.sh ruby-2.2 && cd ..
}
build_jruby() {
  internal_build_cpp  # For conformance tests.
  # TODO(xiaofeng): Upgrade to jruby-9.x. There are some broken jests to be
  # fixed.
  cd ruby && bash travis-test.sh jruby-1.7 && cd ..
}
build_ruby_all() {
  build_ruby21
  build_ruby22
  # TODO(teboring): Disable jruby test temperarily for it randomly fails.
  # https://grpc-testing.appspot.com/job/protobuf_pull_request/735/consoleFull.
  # build_jruby
}

build_javascript() {
  internal_build_cpp
  cd js && npm install && npm test && cd ..
  cd conformance && make test_nodejs && cd ..
}

generate_php_test_proto() {
  internal_build_cpp
  pushd php/tests
  # Generate test file
  rm -rf generated
  mkdir generated
  ../../src/protoc --php_out=generated proto/test.proto proto/test_include.proto proto/test_no_namespace.proto proto/test_prefix.proto proto/test_php_namespace.proto proto/test_empty_php_namespace.proto
  pushd ../../src
  ./protoc --php_out=../php/tests/generated google/protobuf/empty.proto
  ./protoc --php_out=../php/tests/generated -I../php/tests -I. ../php/tests/proto/test_import_descriptor_proto.proto
  popd
  popd
}

use_php() {
  VERSION=$1
  PHP=`which php`
  PHP_CONFIG=`which php-config`
  PHPIZE=`which phpize`
  ln -sfn "/usr/local/php-${VERSION}/bin/php" $PHP
  ln -sfn "/usr/local/php-${VERSION}/bin/php-config" $PHP_CONFIG
  ln -sfn "/usr/local/php-${VERSION}/bin/phpize" $PHPIZE
  generate_php_test_proto
}

use_php_zts() {
  VERSION=$1
  PHP=`which php`
  PHP_CONFIG=`which php-config`
  PHPIZE=`which phpize`
  ln -sfn "/usr/local/php-${VERSION}-zts/bin/php" $PHP
  ln -sfn "/usr/local/php-${VERSION}-zts/bin/php-config" $PHP_CONFIG
  ln -sfn "/usr/local/php-${VERSION}-zts/bin/phpize" $PHPIZE
  generate_php_test_proto
}

use_php_bc() {
  VERSION=$1
  PHP=`which php`
  PHP_CONFIG=`which php-config`
  PHPIZE=`which phpize`
  ln -sfn "/usr/local/php-${VERSION}-bc/bin/php" $PHP
  ln -sfn "/usr/local/php-${VERSION}-bc/bin/php-config" $PHP_CONFIG
  ln -sfn "/usr/local/php-${VERSION}-bc/bin/phpize" $PHPIZE
  generate_php_test_proto
}

build_php5.5() {
  use_php 5.5

  pushd php
  rm -rf vendor
  cp -r /usr/local/vendor-5.5 vendor
  wget https://phar.phpunit.de/phpunit-4.8.0.phar -O /usr/bin/phpunit
  phpunit
  popd
  pushd conformance
  make test_php
  popd
}

build_php5.5_c() {
  use_php 5.5
  wget https://phar.phpunit.de/phpunit-4.8.0.phar -O /usr/bin/phpunit
  pushd php/tests
  /bin/bash ./test.sh
  popd
  # TODO(teboring): Add it back
  # pushd conformance
  # make test_php_c
  # popd
}

build_php5.5_zts_c() {
  use_php_zts 5.5
  wget https://phar.phpunit.de/phpunit-4.8.0.phar -O /usr/bin/phpunit
  cd php/tests && /bin/bash ./test.sh && cd ../..
  # TODO(teboring): Add it back
  # pushd conformance
  # make test_php_zts_c
  # popd
}

build_php5.6() {
  use_php 5.6
  pushd php
  rm -rf vendor
  cp -r /usr/local/vendor-5.6 vendor
  wget https://phar.phpunit.de/phpunit-5.7.0.phar -O /usr/bin/phpunit
  phpunit
  popd
  pushd conformance
  make test_php
  popd
}

build_php5.6_c() {
  use_php 5.6
  wget https://phar.phpunit.de/phpunit-5.7.0.phar -O /usr/bin/phpunit
  cd php/tests && /bin/bash ./test.sh && cd ../..
  # TODO(teboring): Add it back
  # pushd conformance
  # make test_php_c
  # popd
}

build_php5.6_zts_c() {
  use_php_zts 5.6
  wget https://phar.phpunit.de/phpunit-5.7.0.phar -O /usr/bin/phpunit
  cd php/tests && /bin/bash ./test.sh && cd ../..
  # TODO(teboring): Add it back
  # pushd conformance
  # make test_php_zts_c
  # popd
}

build_php5.6_mac() {
  generate_php_test_proto
  # Install PHP
  curl -s https://php-osx.liip.ch/install.sh | bash -s 5.6
  PHP_FOLDER=`find /usr/local -type d -name "php5-5.6*"`  # The folder name may change upon time
  export PATH="$PHP_FOLDER/bin:$PATH"

  # Install phpunit
  curl https://phar.phpunit.de/phpunit-5.6.10.phar -L -o phpunit.phar
  chmod +x phpunit.phar
  sudo mv phpunit.phar /usr/local/bin/phpunit

  # Install valgrind
  echo "#! /bin/bash" > valgrind
  chmod ug+x valgrind
  sudo mv valgrind /usr/local/bin/valgrind

  # Test
  cd php/tests && /bin/bash ./test.sh && cd ../..
  # TODO(teboring): Add it back
  # pushd conformance
  # make test_php_c
  # popd
}

build_php7.0() {
  use_php 7.0
  pushd php
  rm -rf vendor
  cp -r /usr/local/vendor-7.0 vendor
  wget https://phar.phpunit.de/phpunit-5.6.0.phar -O /usr/bin/phpunit
  phpunit
  popd
  pushd conformance
  make test_php
  popd
}

build_php7.0_c() {
  use_php 7.0
  wget https://phar.phpunit.de/phpunit-5.6.0.phar -O /usr/bin/phpunit
  cd php/tests && /bin/bash ./test.sh && cd ../..
  # TODO(teboring): Add it back
  # pushd conformance
  # make test_php_c
  # popd
}

build_php7.0_zts_c() {
  use_php_zts 7.0
  wget https://phar.phpunit.de/phpunit-5.6.0.phar -O /usr/bin/phpunit
  cd php/tests && /bin/bash ./test.sh && cd ../..
  # TODO(teboring): Add it back.
  # pushd conformance
  # make test_php_zts_c
  # popd
}

build_php7.0_mac() {
  generate_php_test_proto
  # Install PHP
  curl -s https://php-osx.liip.ch/install.sh | bash -s 7.0
  PHP_FOLDER=`find /usr/local -type d -name "php7-7.0*"`  # The folder name may change upon time
  export PATH="$PHP_FOLDER/bin:$PATH"

  # Install phpunit
  curl https://phar.phpunit.de/phpunit-5.6.0.phar -L -o phpunit.phar
  chmod +x phpunit.phar
  sudo mv phpunit.phar /usr/local/bin/phpunit

  # Install valgrind
  echo "#! /bin/bash" > valgrind
  chmod ug+x valgrind
  sudo mv valgrind /usr/local/bin/valgrind

  # Test
  cd php/tests && /bin/bash ./test.sh && cd ../..
  # TODO(teboring): Add it back
  # pushd conformance
  # make test_php_c
  # popd
}

<<<<<<< HEAD
build_php_compatibility() {
  internal_build_cpp
  php/tests/compatibility_test.sh
}

build_php_all_32() {
=======
build_php7.1() {
  use_php 7.1
  pushd php
  rm -rf vendor
  cp -r /usr/local/vendor-7.1 vendor
  wget https://phar.phpunit.de/phpunit-5.6.0.phar -O /usr/bin/phpunit
  phpunit
  popd
  pushd conformance
  # TODO(teboring): Add it back
  # make test_php
  popd
}

build_php7.1_c() {
  use_php 7.1
  wget https://phar.phpunit.de/phpunit-5.6.0.phar -O /usr/bin/phpunit
  cd php/tests && /bin/bash ./test.sh && cd ../..
  pushd conformance
  # make test_php_c
  popd
}

build_php7.1_zts_c() {
  use_php_zts 7.1
  wget https://phar.phpunit.de/phpunit-5.6.0.phar -O /usr/bin/phpunit
  cd php/tests && /bin/bash ./test.sh && cd ../..
  pushd conformance
  # make test_php_c
  popd
}

build_php_all() {
>>>>>>> 5532abc1
  build_php5.5
  build_php5.6
  build_php7.0
  build_php7.1
  build_php5.5_c
  build_php5.6_c
  build_php7.0_c
  build_php7.1_c
  build_php5.5_zts_c
  build_php5.6_zts_c
  build_php7.0_zts_c
  build_php7.1_zts_c
}

build_php_all() {
  build_php_all_32
  build_php_compatibility
}

# Note: travis currently does not support testing more than one language so the
# .travis.yml cheats and claims to only be cpp.  If they add multiple language
# support, this should probably get updated to install steps and/or
# rvm/gemfile/jdk/etc. entries rather than manually doing the work.

# .travis.yml uses matrix.exclude to block the cases where app-get can't be
# use to install things.

# -------- main --------

if [ "$#" -ne 1 ]; then
  echo "
Usage: $0 { cpp |
            cpp_distcheck |
            csharp |
            java_jdk7 |
            java_oracle7 |
            java_compatibility |
            javanano_jdk7 |
            javanano_oracle7 |
            objectivec_ios |
            objectivec_ios_debug |
            objectivec_ios_release |
            objectivec_osx |
            objectivec_cocoapods_integration |
            python |
            python_cpp |
            python_compatibility |
            ruby21 |
            ruby22 |
            jruby |
            ruby_all |
            php5.5   |
            php5.5_c |
            php5.6   |
            php5.6_c |
            php7.0   |
            php7.0_c |
<<<<<<< HEAD
            php_compatibility |
=======
            php7.1   |
            php7.1_c |
>>>>>>> 5532abc1
            php_all)
"
  exit 1
fi

set -e  # exit immediately on error
set -x  # display all commands
eval "build_$1"<|MERGE_RESOLUTION|>--- conflicted
+++ resolved
@@ -539,14 +539,11 @@
   # popd
 }
 
-<<<<<<< HEAD
 build_php_compatibility() {
   internal_build_cpp
   php/tests/compatibility_test.sh
 }
 
-build_php_all_32() {
-=======
 build_php7.1() {
   use_php 7.1
   pushd php
@@ -579,8 +576,7 @@
   popd
 }
 
-build_php_all() {
->>>>>>> 5532abc1
+build_php_all_32() {
   build_php5.5
   build_php5.6
   build_php7.0
@@ -638,12 +634,9 @@
             php5.6_c |
             php7.0   |
             php7.0_c |
-<<<<<<< HEAD
             php_compatibility |
-=======
             php7.1   |
             php7.1_c |
->>>>>>> 5532abc1
             php_all)
 "
   exit 1
