--- conflicted
+++ resolved
@@ -8,11 +8,7 @@
   </parent>
   <groupId>com.google.protobuf</groupId>
   <artifactId>protoc</artifactId>
-<<<<<<< HEAD
-  <version>3.10.0-rc-0</version>
-=======
   <version>3.10.0</version>
->>>>>>> 6d4e7fd7
   <packaging>pom</packaging>
   <name>Protobuf Compiler</name>
   <description>
