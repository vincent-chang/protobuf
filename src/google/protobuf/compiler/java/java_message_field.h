// Protocol Buffers - Google's data interchange format
// Copyright 2008 Google Inc.  All rights reserved.
// https://developers.google.com/protocol-buffers/
//
// Redistribution and use in source and binary forms, with or without
// modification, are permitted provided that the following conditions are
// met:
//
//     * Redistributions of source code must retain the above copyright
// notice, this list of conditions and the following disclaimer.
//     * Redistributions in binary form must reproduce the above
// copyright notice, this list of conditions and the following disclaimer
// in the documentation and/or other materials provided with the
// distribution.
//     * Neither the name of Google Inc. nor the names of its
// contributors may be used to endorse or promote products derived from
// this software without specific prior written permission.
//
// THIS SOFTWARE IS PROVIDED BY THE COPYRIGHT HOLDERS AND CONTRIBUTORS
// "AS IS" AND ANY EXPRESS OR IMPLIED WARRANTIES, INCLUDING, BUT NOT
// LIMITED TO, THE IMPLIED WARRANTIES OF MERCHANTABILITY AND FITNESS FOR
// A PARTICULAR PURPOSE ARE DISCLAIMED. IN NO EVENT SHALL THE COPYRIGHT
// OWNER OR CONTRIBUTORS BE LIABLE FOR ANY DIRECT, INDIRECT, INCIDENTAL,
// SPECIAL, EXEMPLARY, OR CONSEQUENTIAL DAMAGES (INCLUDING, BUT NOT
// LIMITED TO, PROCUREMENT OF SUBSTITUTE GOODS OR SERVICES; LOSS OF USE,
// DATA, OR PROFITS; OR BUSINESS INTERRUPTION) HOWEVER CAUSED AND ON ANY
// THEORY OF LIABILITY, WHETHER IN CONTRACT, STRICT LIABILITY, OR TORT
// (INCLUDING NEGLIGENCE OR OTHERWISE) ARISING IN ANY WAY OUT OF THE USE
// OF THIS SOFTWARE, EVEN IF ADVISED OF THE POSSIBILITY OF SUCH DAMAGE.

// Author: kenton@google.com (Kenton Varda)
//  Based on original Protocol Buffers design by
//  Sanjay Ghemawat, Jeff Dean, and others.

#ifndef GOOGLE_PROTOBUF_COMPILER_JAVA_MESSAGE_FIELD_H__
#define GOOGLE_PROTOBUF_COMPILER_JAVA_MESSAGE_FIELD_H__

#include <map>
#include <string>
#include <google/protobuf/compiler/java/java_field.h>

namespace google {
namespace protobuf {
namespace compiler {
namespace java {
class Context;            // context.h
class ClassNameResolver;  // name_resolver.h
}  // namespace java
}  // namespace compiler
}  // namespace protobuf
}  // namespace google

namespace google {
namespace protobuf {
namespace compiler {
namespace java {

class ImmutableMessageFieldGenerator : public ImmutableFieldGenerator {
 public:
  explicit ImmutableMessageFieldGenerator(const FieldDescriptor* descriptor,
                                          int messageBitIndex,
                                          int builderBitIndex,
                                          Context* context);
  ~ImmutableMessageFieldGenerator();

  // implements ImmutableFieldGenerator
  // ---------------------------------------
  int GetNumBitsForMessage() const override;
  int GetNumBitsForBuilder() const override;
  void GenerateInterfaceMembers(io::Printer* printer) const override;
  void GenerateMembers(io::Printer* printer) const override;
  void GenerateBuilderMembers(io::Printer* printer) const override;
  void GenerateInitializationCode(io::Printer* printer) const override;
  void GenerateBuilderClearCode(io::Printer* printer) const override;
  void GenerateMergingCode(io::Printer* printer) const override;
  void GenerateBuildingCode(io::Printer* printer) const override;
  void GenerateParsingCode(io::Printer* printer) const override;
  void GenerateParsingDoneCode(io::Printer* printer) const override;
  void GenerateSerializationCode(io::Printer* printer) const override;
  void GenerateSerializedSizeCode(io::Printer* printer) const override;
<<<<<<< HEAD
  void GenerateFieldBuilderInitializationCode(io::Printer* printer) const override;
=======
  void GenerateFieldBuilderInitializationCode(
      io::Printer* printer) const override;
>>>>>>> f78fefc1
  void GenerateEqualsCode(io::Printer* printer) const override;
  void GenerateHashCode(io::Printer* printer) const override;
  void GenerateKotlinDslMembers(io::Printer* printer) const override;

  std::string GetBoxedType() const override;

 protected:
  const FieldDescriptor* descriptor_;
  std::map<std::string, std::string> variables_;
  ClassNameResolver* name_resolver_;

  void PrintNestedBuilderCondition(io::Printer* printer,
                                   const char* regular_case,
                                   const char* nested_builder_case) const;
  void PrintNestedBuilderFunction(io::Printer* printer,
                                  const char* method_prototype,
                                  const char* regular_case,
                                  const char* nested_builder_case,
                                  const char* trailing_code) const;

 private:
  GOOGLE_DISALLOW_EVIL_CONSTRUCTORS(ImmutableMessageFieldGenerator);
};

class ImmutableMessageOneofFieldGenerator
    : public ImmutableMessageFieldGenerator {
 public:
  ImmutableMessageOneofFieldGenerator(const FieldDescriptor* descriptor,
                                      int messageBitIndex, int builderBitIndex,
                                      Context* context);
  ~ImmutableMessageOneofFieldGenerator();

  void GenerateMembers(io::Printer* printer) const override;
  void GenerateBuilderMembers(io::Printer* printer) const override;
  void GenerateBuildingCode(io::Printer* printer) const override;
  void GenerateMergingCode(io::Printer* printer) const override;
  void GenerateParsingCode(io::Printer* printer) const override;
  void GenerateSerializationCode(io::Printer* printer) const override;
  void GenerateSerializedSizeCode(io::Printer* printer) const override;

 private:
  GOOGLE_DISALLOW_EVIL_CONSTRUCTORS(ImmutableMessageOneofFieldGenerator);
};

class RepeatedImmutableMessageFieldGenerator : public ImmutableFieldGenerator {
 public:
  explicit RepeatedImmutableMessageFieldGenerator(
      const FieldDescriptor* descriptor, int messageBitIndex,
      int builderBitIndex, Context* context);
  ~RepeatedImmutableMessageFieldGenerator() override;

  // implements ImmutableFieldGenerator ---------------------------------------
  int GetNumBitsForMessage() const override;
  int GetNumBitsForBuilder() const override;
  void GenerateInterfaceMembers(io::Printer* printer) const override;
  void GenerateMembers(io::Printer* printer) const override;
  void GenerateBuilderMembers(io::Printer* printer) const override;
  void GenerateInitializationCode(io::Printer* printer) const override;
  void GenerateBuilderClearCode(io::Printer* printer) const override;
  void GenerateMergingCode(io::Printer* printer) const override;
  void GenerateBuildingCode(io::Printer* printer) const override;
  void GenerateParsingCode(io::Printer* printer) const override;
  void GenerateParsingDoneCode(io::Printer* printer) const override;
  void GenerateSerializationCode(io::Printer* printer) const override;
  void GenerateSerializedSizeCode(io::Printer* printer) const override;
  void GenerateFieldBuilderInitializationCode(
      io::Printer* printer) const override;
  void GenerateEqualsCode(io::Printer* printer) const override;
  void GenerateHashCode(io::Printer* printer) const override;
  void GenerateKotlinDslMembers(io::Printer* printer) const override;

  std::string GetBoxedType() const override;

 protected:
  const FieldDescriptor* descriptor_;
  std::map<std::string, std::string> variables_;
  ClassNameResolver* name_resolver_;

  void PrintNestedBuilderCondition(io::Printer* printer,
                                   const char* regular_case,
                                   const char* nested_builder_case) const;
  void PrintNestedBuilderFunction(io::Printer* printer,
                                  const char* method_prototype,
                                  const char* regular_case,
                                  const char* nested_builder_case,
                                  const char* trailing_code) const;

 private:
  GOOGLE_DISALLOW_EVIL_CONSTRUCTORS(RepeatedImmutableMessageFieldGenerator);
};

}  // namespace java
}  // namespace compiler
}  // namespace protobuf
}  // namespace google

#endif  // GOOGLE_PROTOBUF_COMPILER_JAVA_MESSAGE_FIELD_H__<|MERGE_RESOLUTION|>--- conflicted
+++ resolved
@@ -78,12 +78,8 @@
   void GenerateParsingDoneCode(io::Printer* printer) const override;
   void GenerateSerializationCode(io::Printer* printer) const override;
   void GenerateSerializedSizeCode(io::Printer* printer) const override;
-<<<<<<< HEAD
-  void GenerateFieldBuilderInitializationCode(io::Printer* printer) const override;
-=======
   void GenerateFieldBuilderInitializationCode(
       io::Printer* printer) const override;
->>>>>>> f78fefc1
   void GenerateEqualsCode(io::Printer* printer) const override;
   void GenerateHashCode(io::Printer* printer) const override;
   void GenerateKotlinDslMembers(io::Printer* printer) const override;
