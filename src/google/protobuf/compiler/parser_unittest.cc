--- conflicted
+++ resolved
@@ -2588,11 +2588,7 @@
     return true;
   }
 
-<<<<<<< HEAD
-  virtual void TearDown() override {
-=======
   void TearDown() override {
->>>>>>> f78fefc1
     EXPECT_TRUE(spans_.empty()) << "Forgot to call HasSpan() for:\n"
                                 << spans_.begin()->second->DebugString();
   }
