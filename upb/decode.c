--- conflicted
+++ resolved
@@ -147,6 +147,7 @@
 
 static const char *decode_msg(upb_decstate *d, const char *ptr, upb_msg *msg,
                               const upb_msglayout *layout);
+#include <stdlib.h>
 
 UPB_NORETURN static void decode_err(upb_decstate *d) { longjmp(d->err, 1); }
 
@@ -291,11 +292,6 @@
   return _upb_msg_new_inl(subl, &d->arena);
 }
 
-typedef struct {
-  bool ok;
-  const char *ptr;
-} decode_doneret;
-
 UPB_NOINLINE
 const char *decode_isdonefallback(upb_decstate *d, const char *ptr,
                                   int overrun) {
@@ -323,13 +319,15 @@
 static const char *decode_tosubmsg(upb_decstate *d, const char *ptr,
                                    upb_msg *submsg, const upb_msglayout *layout,
                                    const upb_msglayout_field *field, int size) {
-  const upb_msglayout *subl = layout->submsgs[field->submsg_index];
-  int saved_delta = decode_pushlimit(d, ptr, size);
-  if (--d->depth < 0) decode_err(d);
-  ptr = decode_msg(d, ptr, submsg, subl);
-  decode_poplimit(d, saved_delta);
-  if (d->end_group != 0) decode_err(d);
-  d->depth++;
+  if (size > 0) {
+    const upb_msglayout *subl = layout->submsgs[field->submsg_index];
+    int saved_delta = decode_pushlimit(d, ptr, size);
+    if (--d->depth < 0) decode_err(d);
+    ptr = decode_msg(d, ptr, submsg, subl);
+    decode_poplimit(d, saved_delta);
+    if (d->end_group != 0) decode_err(d);
+    d->depth++;
+  }
   return ptr;
 }
 
@@ -351,7 +349,6 @@
   return decode_group(d, ptr, submsg, subl, field->number);
 }
 
-UPB_FORCEINLINE
 static const char *decode_toarray(upb_decstate *d, const char *ptr,
                                   upb_msg *msg, const upb_msglayout *layout,
                                   const upb_msglayout_field *field, wireval val,
@@ -476,7 +473,6 @@
   return ptr;
 }
 
-UPB_FORCEINLINE
 static const char *decode_tomsg(upb_decstate *d, const char *ptr, upb_msg *msg,
                                 const upb_msglayout *layout,
                                 const upb_msglayout_field *field, wireval val,
@@ -533,139 +529,126 @@
   return ptr;
 }
 
-typedef struct {
-  const char *ptr;
-  bool group_end;
-} decode_parseret;
-
 UPB_FORCEINLINE
-static decode_parseret decode_field(upb_decstate *d, const char *ptr,
-                                    upb_msg *msg, const upb_msglayout *layout) {
-  uint32_t tag;
-  const upb_msglayout_field *field;
-  int field_number;
-  int wire_type;
-  const char *field_start = ptr;
-  wireval val;
-  int op;
-  decode_parseret ret;
-
-  ptr = decode_varint32(d, ptr, &tag);
-  field_number = tag >> 3;
-  wire_type = tag & 7;
-
-  field = upb_find_field(layout, field_number);
-
-  switch (wire_type) {
-    case UPB_WIRE_TYPE_VARINT:
-      ptr = decode_varint64(d, ptr, &val.uint64_val);
-      op = varint_ops[field->descriptortype];
-      decode_munge(field->descriptortype, &val);
-      break;
-    case UPB_WIRE_TYPE_32BIT:
-      memcpy(&val.uint32_val, ptr, 4);
-      val.uint32_val = _upb_be_swap32(val.uint32_val);
-      ptr += 4;
-      op = OP_SCALAR_LG2(2);
-      if (((1 << field->descriptortype) & fixed32_ok) == 0) goto unknown;
-      break;
-    case UPB_WIRE_TYPE_64BIT:
-      memcpy(&val.uint64_val, ptr, 8);
-      val.uint64_val = _upb_be_swap64(val.uint64_val);
-      ptr += 8;
-      op = OP_SCALAR_LG2(3);
-      if (((1 << field->descriptortype) & fixed64_ok) == 0) goto unknown;
-      break;
-    case UPB_WIRE_TYPE_DELIMITED: {
-      int ndx = field->descriptortype;
-      if (_upb_isrepeated(field)) ndx += 18;
-      ptr = decode_varint32(d, ptr, &val.size);
-      if (val.size >= INT32_MAX || ptr - d->end + val.size > d->limit) {
-        decode_err(d); /* Length overflow. */
-      }
-      op = delim_ops[ndx];
-      break;
-    }
-    case UPB_WIRE_TYPE_START_GROUP:
-      val.uint32_val = field_number;
-      op = OP_SUBMSG;
-      if (field->descriptortype != UPB_DTYPE_GROUP) goto unknown;
-      break;
-    case UPB_WIRE_TYPE_END_GROUP:
-      d->end_group = field_number;
-      ret.ptr = ptr;
-      ret.group_end = true;
-      return ret;
-    default:
-      decode_err(d);
-  }
-
-  if (op >= 0) {
-    /* Parse, using op for dispatch. */
-    switch (field->label) {
-      case UPB_LABEL_REPEATED:
-      case _UPB_LABEL_PACKED:
-        ptr = decode_toarray(d, ptr, msg, layout, field, val, op);
-        break;
-      case _UPB_LABEL_MAP:
-        ptr = decode_tomap(d, ptr, msg, layout, field, val);
-        break;
-      default:
-        ptr = decode_tomsg(d, ptr, msg, layout, field, val, op);
-        break;
-    }
+static bool decode_tryfastdispatch(upb_decstate *d, const char **ptr,
+                                   upb_msg *msg, const upb_msglayout *layout) {
+  if (layout && layout->table_mask != (unsigned char)-1) {
+    uint16_t tag = fastdecode_loadtag(*ptr);
+    intptr_t table = decode_totable(layout);
+    *ptr = fastdecode_tagdispatch(d, *ptr, msg, table, 0, tag);
+    return true;
   } else {
-  unknown:
-    /* Skip unknown field. */
-    if (field_number == 0) decode_err(d);
-    if (wire_type == UPB_WIRE_TYPE_START_GROUP) {
-      ptr = decode_group(d, ptr, NULL, NULL, field_number);
-    }
-    if (msg) {
-      if (wire_type == UPB_WIRE_TYPE_DELIMITED) ptr += val.size;
-      if (!_upb_msg_addunknown(msg, field_start, ptr - field_start,
-                               &d->arena)) {
-        decode_err(d);
-      }
-    }
-  }
-
-  ret.ptr = ptr;
-  ret.group_end = false;
-  return ret;
-}
-
-UPB_NOINLINE
-const char *fastdecode_generic(upb_decstate *d, const char *ptr, upb_msg *msg,
-                               intptr_t table, uint64_t hasbits,
-                               uint64_t data) {
-  decode_parseret ret;
-  *(uint32_t*)msg |= hasbits;  /* Sync hasbits. */
-  (void)data;
-<<<<<<< HEAD
-  if (ptr == d->limit) return ptr;
-  ret = decode_field(d, ptr, msg, decode_totablep(table));
-=======
-  if (decode_isdone(d, &ptr)) return ptr;
-  ret = decode_field(d, ptr, msg, table);
->>>>>>> 46eb8246
-  if (ret.group_end) return ptr;
-  return fastdecode_dispatch(d, ret.ptr, msg, table, hasbits);
+    return false;
+  }
 }
 
 UPB_NOINLINE
 static const char *decode_msg(upb_decstate *d, const char *ptr, upb_msg *msg,
                               const upb_msglayout *layout) {
-  if (msg && layout->table_mask != (unsigned char)-1) {
-      ptr = fastdecode_dispatch(d, ptr, msg, decode_totable(layout), 0);
-  } else {
-    while (!decode_isdone(d, &ptr)) {
-      decode_parseret ret = decode_field(d, ptr, msg, layout);
-      ptr = ret.ptr;
-      if (ret.group_end) return ptr;
-    }
-  }
-  return ptr;
+  while (true) {
+    uint32_t tag;
+    const upb_msglayout_field *field;
+    int field_number;
+    int wire_type;
+    const char *field_start = ptr;
+    wireval val;
+    int op;
+
+    ptr = decode_varint32(d, ptr, &tag);
+    field_number = tag >> 3;
+    wire_type = tag & 7;
+
+    field = upb_find_field(layout, field_number);
+
+    switch (wire_type) {
+      case UPB_WIRE_TYPE_VARINT:
+        ptr = decode_varint64(d, ptr, &val.uint64_val);
+        op = varint_ops[field->descriptortype];
+        decode_munge(field->descriptortype, &val);
+        break;
+      case UPB_WIRE_TYPE_32BIT:
+        memcpy(&val.uint32_val, ptr, 4);
+        val.uint32_val = _upb_be_swap32(val.uint32_val);
+        ptr += 4;
+        op = OP_SCALAR_LG2(2);
+        if (((1 << field->descriptortype) & fixed32_ok) == 0) goto unknown;
+        break;
+      case UPB_WIRE_TYPE_64BIT:
+        memcpy(&val.uint64_val, ptr, 8);
+        val.uint64_val = _upb_be_swap64(val.uint64_val);
+        ptr += 8;
+        op = OP_SCALAR_LG2(3);
+        if (((1 << field->descriptortype) & fixed64_ok) == 0) goto unknown;
+        break;
+      case UPB_WIRE_TYPE_DELIMITED: {
+        int ndx = field->descriptortype;
+        if (_upb_isrepeated(field)) ndx += 18;
+        ptr = decode_varint32(d, ptr, &val.size);
+        if (val.size >= INT32_MAX || ptr - d->end + val.size > d->limit) {
+          decode_err(d); /* Length overflow. */
+        }
+        op = delim_ops[ndx];
+        break;
+      }
+      case UPB_WIRE_TYPE_START_GROUP:
+        val.uint32_val = field_number;
+        op = OP_SUBMSG;
+        if (field->descriptortype != UPB_DTYPE_GROUP) goto unknown;
+        break;
+      case UPB_WIRE_TYPE_END_GROUP:
+        d->end_group = field_number;
+        return ptr;
+      default:
+        decode_err(d);
+    }
+
+    if (op >= 0) {
+      /* Parse, using op for dispatch. */
+      switch (field->label) {
+        case UPB_LABEL_REPEATED:
+        case _UPB_LABEL_PACKED:
+          ptr = decode_toarray(d, ptr, msg, layout, field, val, op);
+          break;
+        case _UPB_LABEL_MAP:
+          ptr = decode_tomap(d, ptr, msg, layout, field, val);
+          break;
+        default:
+          ptr = decode_tomsg(d, ptr, msg, layout, field, val, op);
+          break;
+      }
+    } else {
+    unknown:
+      /* Skip unknown field. */
+      if (field_number == 0) decode_err(d);
+      if (wire_type == UPB_WIRE_TYPE_DELIMITED) ptr += val.size;
+      if (msg) {
+        if (wire_type == UPB_WIRE_TYPE_START_GROUP) {
+          d->unknown = field_start;
+          d->unknown_msg = msg;
+          ptr = decode_group(d, ptr, NULL, NULL, field_number);
+          d->unknown_msg = NULL;
+          field_start = d->unknown;
+        }
+        if (!_upb_msg_addunknown(msg, field_start, ptr - field_start,
+                                 &d->arena)) {
+          decode_err(d);
+        }
+      } else if (wire_type == UPB_WIRE_TYPE_START_GROUP) {
+        ptr = decode_group(d, ptr, NULL, NULL, field_number);
+      }
+    }
+
+    if (decode_isdone(d, &ptr)) return ptr;
+    if (decode_tryfastdispatch(d, &ptr, msg, layout)) return ptr;
+  }
+}
+
+const char *fastdecode_generic(struct upb_decstate *d, const char *ptr,
+                               upb_msg *msg, intptr_t table, uint64_t hasbits,
+                               uint64_t data) {
+  (void)data;
+  *(uint32_t*)msg |= hasbits;
+  return decode_msg(d, ptr, msg, decode_totablep(table));
 }
 
 bool upb_decode(const char *buf, size_t size, void *msg, const upb_msglayout *l,
@@ -689,20 +672,19 @@
   }
 
   state.limit_ptr = state.end;
+  state.unknown_msg = NULL;
   state.depth = 64;
   state.end_group = 0;
   state.arena.head = arena->head;
   state.arena.last_size = arena->last_size;
   state.arena.parent = arena;
 
-#ifdef __APPLE__
-  if (UPB_UNLIKELY(_setjmp(state.err))) {
-#else
   if (UPB_UNLIKELY(setjmp(state.err))) {
-#endif
     ok = false;
   } else {
-    decode_msg(&state, buf, msg, l);
+    if (!decode_tryfastdispatch(&state, &buf, msg, l)) {
+      decode_msg(&state, buf, msg, l);
+    }
     ok = state.end_group == 0;
   }
 
